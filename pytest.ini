--- conflicted
+++ resolved
@@ -1,12 +1,5 @@
 [pytest]
 addopts = -rf
-testpaths = 
-<<<<<<< HEAD
-    test/core
-    test/retrieval
-    test/volumes
-    test/features
+testpaths =
     int_test
-=======
-    test/
->>>>>>> d1260a0e
+    test/