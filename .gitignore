.idea
*.iml
*.gz
*.zip
__pycache__
dist
*.egg-info
build
.*nii
brainscapes_client/*.nii
.ipynb_checkpoints
.DS_Store
*.swp
docs/make.bat
docs/_build
play
venv
.vim
_autosummary
__Tag_List__
*.code-workspace
.vscode
playground
.env
<<<<<<< HEAD
.cache
=======
docs/examples
docs/autoapi
docs/_build
*.swp
*.swo
>>>>>>> e2c3f76c
<|MERGE_RESOLUTION|>--- conflicted
+++ resolved
@@ -22,12 +22,9 @@
 .vscode
 playground
 .env
-<<<<<<< HEAD
 .cache
-=======
 docs/examples
 docs/autoapi
 docs/_build
 *.swp
-*.swo
->>>>>>> e2c3f76c
+*.swo