--- conflicted
+++ resolved
@@ -15,9 +15,5 @@
 play
 venv
 .vim
-<<<<<<< HEAD
 _autosummary
-=======
-_autosummary
-__Tag_List__
->>>>>>> b3a4721b
+__Tag_List__