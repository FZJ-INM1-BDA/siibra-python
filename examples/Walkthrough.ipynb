{
 "cells": [
  {
   "cell_type": "code",
   "execution_count": null,
   "metadata": {
    "slideshow": {
     "slide_type": "skip"
    }
   },
   "outputs": [],
   "source": [
    "import siibra\n",
    "from nilearn import plotting,image\n",
    "import numpy as np\n",
    "import matplotlib.pyplot as plt\n",
    "%matplotlib inline "
   ]
  },
  {
   "cell_type": "markdown",
   "metadata": {
    "slideshow": {
     "slide_type": "skip"
    }
   },
   "source": [
    "# Setup `siibra`\n",
    "\n",
    "### Set a EBRAINS Knowledge Graph access token\n",
    "\n",
    "`siibra` retrieves some data from the EBRAINS Knowledge Graph, which requires\n",
    "authentication. To do so, please follow these steps:\n",
    "\n",
    " 1. If you do not yet have an EBRAINS account, register [here](https://ebrains.eu/register). As you are reading this notebook in the EBRAINS collaboratory, this is most probably not necessary at this point.\n",
    " 2. Your EBRAINS account needs to be enabled for programmatic access to the EBRAINS Knowledge Graph to fetch metadata. This is formal step to acknowledge additional terms of use, and done quickly by emailing to the KG team. A link and template email to do so can be found right on top of the [Knowledge Graph developer page](https://kg.humanbrainproject.eu/develop.html).\n",
    " 3. Create an authentication token for EBRAINS by visiting\n",
    "[the EBRAINS authorization endpoint](https://nexus-iam.humanbrainproject.org/v0/oauth2/authorize). \n",
    " 4. Copy the token, and store it in the enviroment variable `HBP_AUTH_TOKEN` (just modify and execute the cell below accordingly).\n",
    "\n",
    "Note that as of now, you have to get a new token (steps 3. and 4.) approximately every day."
   ]
  },
  {
   "cell_type": "code",
   "execution_count": null,
   "metadata": {},
   "outputs": [],
   "source": [
    "import webbrowser\n",
<<<<<<< HEAD
    "from os import environ\n",
    "#webbrowser.open('https://nexus-iam.humanbrainproject.org/v0/oauth2/authorize')\n",
    "#token = input(\"Enter your token here: \")\n",
    "environ['HBP_AUTH_TOKEN'] = token"
=======
    "webbrowser.open('https://nexus-iam.humanbrainproject.org/v0/oauth2/authorize')\n",
    "token = input(\"Enter your token here, then press 'Enter': \")\n",
    "siibra.set_ebrains_token(token)"
>>>>>>> 59421050
   ]
  },
  {
   "cell_type": "markdown",
   "metadata": {},
   "source": [
    "### Adjust the local cache directory if needed"
   ]
  },
  {
   "cell_type": "markdown",
   "metadata": {},
   "source": [
    "`siibra` maintains a local cache of retrieved data. It will automatically choose the system default of your user account on most common operating systems, but you an also choose an explicit folder by setting the environment variable `SIIBRA_CACHEDIR`. We are not using this here."
   ]
  },
  {
   "cell_type": "code",
   "execution_count": null,
   "metadata": {},
   "outputs": [],
   "source": [
<<<<<<< HEAD
    "import siibra\n",
    "siibra.logger.setLevel(\"INFO\") # show us some messages\n",
    "#siibra.clear_cache()\n",
    "atlas = siibra.atlases.MULTILEVEL_HUMAN_ATLAS\n",
    "atlas.select_parcellation(siibra.parcellations.JULICH_BRAIN_CYTOARCHITECTONIC_MAPS_2_5)"
=======
    "#!mkdir -p /tmp/siibracache\n",
    "#environ['SIIBRA_CACHEDIR'] = \"/tmp/siibracache\"\n",
    "siibra.clear_cache()"
>>>>>>> 59421050
   ]
  },
  {
   "cell_type": "markdown",
   "metadata": {
    "slideshow": {
     "slide_type": "slide"
    }
   },
   "source": [
    "# Accessing parcellation maps\n",
    "\n",
    "We select the human atlas with cytoarchitectonic maps, and load maps in MNI152 and BigBrain space Maps are returned as `ParcellationMap` objects which include a nibabel `SpatialImage` object as their `.image` attribute for easy use with typical neuroimaging tools. `ParcellationMap` objects can have 4D shape, if the parcellation is split into mutliple maps (e.g. by hemisphere).  The map can be directly iterated to get access to the 3D volumes."
   ]
  },
  {
   "cell_type": "code",
   "execution_count": null,
   "metadata": {},
   "outputs": [],
   "source": [
    "atlas = siibra.atlases[\"human\"]"
   ]
  },
  {
   "cell_type": "code",
   "execution_count": null,
   "metadata": {},
   "outputs": [],
   "source": [
    "# in MNI 152 space\n",
    "icbm_map = atlas.get_map(space=\"mni152\")\n",
    "# the julich brain map comes in separate l/r hemispheres, \n",
    "# so we iterate over all maps.\n",
    "for m in icbm_map.fetchall():\n",
    "    plotting.plot_stat_map(m)\n",
    "\n",
    "# bigbrain\n",
    "reso_mm = 0.64\n",
    "bigbrain_tpl = atlas.get_template(\"bigbrain\")\n",
    "bigbrain_map = atlas.get_map(space=\"bigbrain\")\n",
    "plotting.plot_stat_map(bigbrain_map.fetch(reso_mm),\n",
    "                       bigbrain_tpl.fetch(reso_mm) )\n",
    "    \n",
    "# DK atlas\n",
    "atlas.select(parcellation=\"desikan\")\n",
    "dk_map = atlas.get_map(space=\"mni152\")\n",
    "plotting.plot_stat_map(dk_map.fetch(),cmap=plt.cm.tab10)"
   ]
  },
  {
   "cell_type": "markdown",
   "metadata": {},
   "source": [
    "# Finding and selection brain regions\n",
    "\n",
    "`siibra` allows to search for regions through an atlas object in a number of ways. You can use text fragments of region names, region identifiers, or label indices of the parcellation maps. The library does its best to resolve them for you. Let's start with a simple text string:"
   ]
  },
  {
   "cell_type": "code",
   "execution_count": null,
   "metadata": {},
   "outputs": [],
   "source": [
    "atlas.select_parcellation(siibra.parcellations.JULICH_BRAIN_CYTOARCHITECTONIC_MAPS_2_5)\n",
    "atlas.select_region(\"v1\")"
   ]
  },
  {
   "cell_type": "markdown",
   "metadata": {},
   "source": [
    "As you see, V1 is subdivided into hemispheres. We can be more specific and select the left one. This is a leaf of the region hierarchy tree."
   ]
  },
  {
   "cell_type": "code",
   "execution_count": null,
   "metadata": {},
   "outputs": [],
   "source": [
    "atlas.select_region(\"v1 left\")"
   ]
  },
  {
   "cell_type": "markdown",
   "metadata": {},
   "source": [
    "In order to specifiy an element right away, we can use the 'regionnames' glossary stored in the atlas:"
   ]
  },
  {
   "cell_type": "code",
   "execution_count": null,
   "metadata": {},
   "outputs": [],
   "source": [
    "atlas.select_region(atlas.regionnames.AREA_HOC1_V1_17_CALCS_LEFT_HEMISPHERE)"
   ]
  },
  {
   "cell_type": "markdown",
   "metadata": {},
   "source": [
    "Of course, we can also search for regions, even across all known parcellations:"
   ]
  },
  {
   "cell_type": "code",
   "execution_count": null,
   "metadata": {},
   "outputs": [],
   "source": [
    "matches = atlas.find_regions('ventral',all_parcellations=True)\n",
    "for region in matches:\n",
    "    print(\"{}: {} (index: {})\".format(region.parcellation.name,region.name,region.index))"
   ]
  },
  {
   "cell_type": "markdown",
   "metadata": {},
   "source": [
    "Regions which are labelleled in the parcellation map have a valid `labelindex` attached to them. We can also use this index to search and select regions:"
   ]
  },
  {
   "cell_type": "code",
   "execution_count": null,
   "metadata": {},
   "outputs": [],
   "source": [
    "atlas.select_region(112)"
   ]
  },
  {
   "cell_type": "markdown",
   "metadata": {},
   "source": [
    "`siibra` supports access to continuous maps for some parcellations. For the Julich-Brain, this translates to the actual probability maps of each area. Let's look at a probability map of the frontal pole in the ICBM space."
   ]
  },
  {
   "cell_type": "code",
   "execution_count": null,
   "metadata": {},
   "outputs": [],
   "source": [
<<<<<<< HEAD
    "atlas.select_region('fp2 right')\n",
    "pmap = atlas.selected_region.get_regional_map(siibra.spaces.MNI152_2009C_NONL_ASYM)\n",
    "plotting.plot_stat_map(pmap)"
=======
    "fp2r = atlas.select_region(region='fp2 right')\n",
    "pmap = fp2r.get_regional_map(\"mni152\", siibra.MapType.CONTINUOUS)\n",
    "plotting.plot_stat_map(pmap.fetch())"
>>>>>>> 59421050
   ]
  },
  {
   "cell_type": "markdown",
   "metadata": {},
   "source": [
    "`siibra` can also compute properties of brain regions on the fly. "
   ]
  },
  {
   "cell_type": "code",
   "execution_count": null,
   "metadata": {},
   "outputs": [],
   "source": [
    "props = atlas.selected_region.spatialprops(siibra.spaces.MNI152_2009C_NONL_ASYM)\n",
    "print(props)"
   ]
  },
  {
   "cell_type": "markdown",
   "metadata": {
    "slideshow": {
     "slide_type": "slide"
    }
   },
   "source": [
    "# Extracting multimodal data features\n",
    "\n",
    "`siibra` provides access to data features of different modalities using the `get_features` method, which accepts a feature modality and is sensitive to the selections configured in the atlas (parcellation, region). If not particular selection is made, `get_features` considers all brain regions of the current parcellation."
   ]
  },
  {
   "cell_type": "markdown",
   "metadata": {},
   "source": [
    "### Extract transmitter receptor densities\n",
    "\n",
    "Transmitter receptor density fingerprints are linked to brain regions by their name in the EBRAINS Knowledge Graph. Like any data feature, they are accessed using the `get_features` method of the atlas, which makes use of the current selection in the atlas. The `get_features` method knows from the specified data modality that the match is determined from the brain region identified. Receptor densities come as a nicely structured datatype. Amongst other things, they can visualize themselves in a plot.\n",
    "\n",
    "If we don't specify a particular selection, the atlas will return all available receptor density features linked to the parcellation map:"
   ]
  },
  {
   "cell_type": "code",
   "execution_count": null,
   "metadata": {},
   "outputs": [],
   "source": [
    "atlas.clear_selection()\n",
    "features = atlas.get_features(\n",
    "    siibra.modalities.ReceptorDistribution)\n",
    "print(\"Receptor density features found for the following regions:\")\n",
    "print(\", \".join({f.region.name for f in features}))"
   ]
  },
  {
   "cell_type": "markdown",
   "metadata": {},
   "source": [
    "If we select a region, the returned list is filtered accordingly. "
   ]
  },
  {
   "cell_type": "code",
   "execution_count": null,
   "metadata": {},
   "outputs": [],
   "source": [
    "atlas.select_region(\"V1\")\n",
    "features = atlas.get_features(\n",
    "    siibra.modalities.ReceptorDistribution)\n",
    "for r in features:\n",
    "    fig = r.plot(r.region)"
   ]
  },
  {
   "cell_type": "markdown",
   "metadata": {
    "slideshow": {
     "slide_type": "slide"
    }
   },
   "source": [
    "### Extracting Gene Expressions from the Allen Atlas \n",
    "\n",
    "The atlas client can make calls to gene expression data from the Allen atlas and evaluate them in the ICBM space to find regional gene expression levels. It also has a list of available gene names for convenient selection. Gene expressions are linked to atlas regions by coordinates of their probes in MNI space. The `get_features` method detects this from the feature modality, and applies the mask of the regions that are currently selected in the atlas to filter the probes. We can visualize these filtered locations."
   ]
  },
  {
   "cell_type": "code",
   "execution_count": null,
   "metadata": {},
   "outputs": [],
   "source": [
    "atlas.select_region(\"V1\")\n",
    "features = atlas.get_features(\n",
    "    siibra.modalities.GeneExpression, \n",
    "    gene=siibra.features.gene_names.GABARAPL2)\n",
    "print(features[0])\n",
    "\n",
    "# plot\n",
    "all_coords = [tuple(g.location) for g in features]\n",
    "mask = atlas.build_mask(siibra.spaces.MNI152_2009C_NONL_ASYM)\n",
    "display = plotting.plot_roi(mask)\n",
    "display.add_markers(all_coords,marker_size=5) "
   ]
  },
  {
   "cell_type": "markdown",
   "metadata": {
    "slideshow": {
     "slide_type": "slide"
    }
   },
   "source": [
    "### Retrieving a connectivity matrix\n",
    "For `siibra`, a connectivity matrix is a data feature like the others below, and can be found using the same `get_features` function just by choosing another modality. `siibra` knows from the modality type that this type of data does not match to the selected brain region in the atlas, but to the selected parcellation. Therefore, `get_features` return connectivity datasets that are defined for the selected parcellation. \n",
    "\n",
    "To learn about the nature of the provided connectivity, the `src_info` attribute provides a detailed description of the dataset. "
   ]
  },
  {
   "cell_type": "code",
   "execution_count": null,
   "metadata": {},
   "outputs": [],
   "source": [
    "# Get the first four connectivity matrices available for the parcellation\n",
    "features = atlas.get_features(siibra.modalities.ConnectivityMatrix)[:4]\n",
    "\n",
    "# format dataset names for use as figure titles\n",
    "from textwrap import wrap\n",
    "titleformat = lambda text : \"\\n\".join(wrap(text.replace('_',' '),20)) \n",
    "\n",
    "# plot the matrices\n",
    "f,axs = plt.subplots(1,len(features))\n",
    "for i,feature in enumerate(features):\n",
    "    axs[i].imshow(feature.matrix,cmap=plt.cm.viridis)\n",
    "    axs[i].set_title(titleformat(feature.src_name),size=8)\n",
    "f.show()"
   ]
  },
  {
   "cell_type": "code",
   "execution_count": null,
   "metadata": {},
   "outputs": [],
<<<<<<< HEAD
=======
   "source": [
    "atlas.select_region(\"V1\")\n",
    "features = atlas.get_features(siibra.modalities.EbrainsRegionalDataset)\n",
    "for f in features:\n",
    "    print(f.name)"
   ]
  },
  {
   "cell_type": "code",
   "execution_count": null,
   "metadata": {},
   "outputs": [],
>>>>>>> 59421050
   "source": []
  }
 ],
 "metadata": {
  "kernelspec": {
   "display_name": "Python 3",
   "language": "python",
   "name": "python3"
  },
  "language_info": {
   "codemirror_mode": {
    "name": "ipython",
    "version": 3
   },
   "file_extension": ".py",
   "mimetype": "text/x-python",
   "name": "python",
   "nbconvert_exporter": "python",
   "pygments_lexer": "ipython3",
   "version": "3.9.1"
  }
 },
 "nbformat": 4,
 "nbformat_minor": 4
}<|MERGE_RESOLUTION|>--- conflicted
+++ resolved
@@ -48,16 +48,9 @@
    "outputs": [],
    "source": [
     "import webbrowser\n",
-<<<<<<< HEAD
-    "from os import environ\n",
-    "#webbrowser.open('https://nexus-iam.humanbrainproject.org/v0/oauth2/authorize')\n",
-    "#token = input(\"Enter your token here: \")\n",
-    "environ['HBP_AUTH_TOKEN'] = token"
-=======
     "webbrowser.open('https://nexus-iam.humanbrainproject.org/v0/oauth2/authorize')\n",
     "token = input(\"Enter your token here, then press 'Enter': \")\n",
     "siibra.set_ebrains_token(token)"
->>>>>>> 59421050
    ]
   },
   {
@@ -80,17 +73,9 @@
    "metadata": {},
    "outputs": [],
    "source": [
-<<<<<<< HEAD
-    "import siibra\n",
-    "siibra.logger.setLevel(\"INFO\") # show us some messages\n",
-    "#siibra.clear_cache()\n",
-    "atlas = siibra.atlases.MULTILEVEL_HUMAN_ATLAS\n",
-    "atlas.select_parcellation(siibra.parcellations.JULICH_BRAIN_CYTOARCHITECTONIC_MAPS_2_5)"
-=======
     "#!mkdir -p /tmp/siibracache\n",
     "#environ['SIIBRA_CACHEDIR'] = \"/tmp/siibracache\"\n",
     "siibra.clear_cache()"
->>>>>>> 59421050
    ]
   },
   {
@@ -239,15 +224,9 @@
    "metadata": {},
    "outputs": [],
    "source": [
-<<<<<<< HEAD
-    "atlas.select_region('fp2 right')\n",
-    "pmap = atlas.selected_region.get_regional_map(siibra.spaces.MNI152_2009C_NONL_ASYM)\n",
-    "plotting.plot_stat_map(pmap)"
-=======
     "fp2r = atlas.select_region(region='fp2 right')\n",
     "pmap = fp2r.get_regional_map(\"mni152\", siibra.MapType.CONTINUOUS)\n",
     "plotting.plot_stat_map(pmap.fetch())"
->>>>>>> 59421050
    ]
   },
   {
@@ -396,8 +375,6 @@
    "execution_count": null,
    "metadata": {},
    "outputs": [],
-<<<<<<< HEAD
-=======
    "source": [
     "atlas.select_region(\"V1\")\n",
     "features = atlas.get_features(siibra.modalities.EbrainsRegionalDataset)\n",
@@ -410,7 +387,6 @@
    "execution_count": null,
    "metadata": {},
    "outputs": [],
->>>>>>> 59421050
    "source": []
   }
  ],
