--- conflicted
+++ resolved
@@ -76,8 +76,7 @@
     volume = region.get_regional_mask("mni152")
     profiles_region = siibra.features.get(region, "BigBrainIntensityProfile")[0]
     profiles_volume = siibra.features.get(volume, "BigBrainIntensityProfile")[0]
-<<<<<<< HEAD
-    # the ids will be diffent but the content has to be the same. Even the order.
+    # the ids will be different but the content has to be the same. Even the order.
     assert [p.location for p in profiles_region] == [
         p.location for p in profiles_volume
     ]
@@ -123,8 +122,4 @@
     if len(results) == 1 and isinstance(results[0], CompoundFeature):
         assert len(results[0]) == res_len
     else:
-        assert len(results) == res_len
-=======
-    # the ids will be different but the content has to be the same. Even the order.
-    assert [p.location for p in profiles_region] == [p.location for p in profiles_volume]
->>>>>>> 3c900fee
+        assert len(results) == res_len