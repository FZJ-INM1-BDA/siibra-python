--- conflicted
+++ resolved
@@ -88,7 +88,7 @@
     mp175 = siibra.get_map("julich 3.0", "colin 27", "statistical", spec="175")
     assert mp157.sparse_index.probs[0] != mp175.sparse_index.probs[0]
 
-<<<<<<< HEAD
+
 def test_region_1to1ness_in_parcellation():
     failed = []
     for m in Map.registry():
@@ -104,7 +104,7 @@
                     }
                 )
     assert len(failed) == 0, print("The regions in maps that can't be gotten in respective parcellations\n", failed)
-=======
+
 # checks labelled/statistical returns volume size matches template
 # see https://github.com/FZJ-INM1-BDA/siibra-python/issues/302
 MNI152_ID="minds/core/referencespace/v1.0.0/dafcffc5-4826-4bf1-8ff6-46b8a31ff8e2"
@@ -144,4 +144,3 @@
     
     assert volume_data
     assert volume_data.get_fdata().shape == expected_shape, f"{volume_data.get_fdata().shape}, {expected_shape}, {region_name}, {map_endpoint}, {space_id}"
->>>>>>> a09d68ca
