--- conflicted
+++ resolved
@@ -1,15 +1,12 @@
 import unittest
 from unittest.mock import patch, MagicMock
-<<<<<<< HEAD
-from siibra.volumes.parcellationmap import Map, space, parcellation, MapType, MapIndex
-from siibra.exceptions import ExcessiveArgumentException, InsufficientArgumentException, ConflictingArgumentException, NonUniqueIndexError
-=======
 from siibra.volumes.parcellationmap import (
-    Map, space, parcellation, MapType, MapIndex, ExcessiveArgumentException,
-    InsufficientArgumentException, ConflictingArgumentException,
+    Map, space, parcellation, MapType, MapIndex
+)
+from siibra.exceptions import (
+    ExcessiveArgumentException, ConflictingArgumentException,
     NonUniqueIndexError, NoVolumeFound
 )
->>>>>>> 44a7083c
 from siibra.commons import Species
 from siibra.core.region import Region
 from uuid import uuid4
