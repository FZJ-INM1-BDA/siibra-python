import unittest
import siibra


<<<<<<< HEAD
# TODO reenable

# class TestSwitchParc(unittest.TestCase):
#     def test_check_switch_parc(self):
#         atlas = siibra.atlases.MULTILEVEL_HUMAN_ATLAS
#         parcellation = atlas.get_parcellation("2.9")
#         region = atlas.get_region("v1", parcellation=parcellation)
#         v29_v1_feats = siibra.get_features(region, "ConnectivityProfile")
#         # TODO enable once v29 conn data is integrated
#         # self.assertTrue(len(v29_v1_feats) > 0)
#         self.assertTrue(
#             all([f.regionspec.parcellation.id == parcellation.id for f in v29_v1_feats])
#         )

#         parcellation = atlas.get_parcellation("1.18")
#         region = atlas.get_region("hoc1 left", parcellation=parcellation)
#         v118_hoc1_left_features = siibra.get_features(region, "ConnectivityProfile")
#         self.assertTrue(len(v118_hoc1_left_features) > 0)
#         self.assertTrue(
#             all(
#                 [
#                     f.regionspec.parcellation.id == parcellation.id
#                     for f in v118_hoc1_left_features
#                 ]
#             )
#         )


# class TestConnectivity(unittest.TestCase):
#     @classmethod
#     def setUpClass(cls):
#         atlas = siibra.atlases.MULTILEVEL_HUMAN_ATLAS
#         parcellation = atlas.get_parcellation(
#             siibra.parcellations.JULICH_BRAIN_CYTOARCHITECTONIC_MAPS_1_18
#         )
#         cls.parc = siibra.parcellations.JULICH_BRAIN_CYTOARCHITECTONIC_MAPS_1_18
#         region = atlas.get_region("v1 left", parcellation=parcellation)
#         cls.got_features = siibra.get_features(region, "ConnectivityProfile")

#     def test_valid_connectivity_profile_data(self):
#         data_name = "Averaged_SC_JuBrain_184Regions_HCP_10M_length_MEAN"
#         assertion_check = False
#         for conn_pr in self.got_features:
#             if conn_pr.name == data_name:
#                 self.assertEqual(
#                     conn_pr.name, "Averaged_SC_JuBrain_184Regions_HCP_10M_length_MEAN"
#                 )
#                 self.assertEqual(conn_pr._matrix.type_id, "minds/core/dataset/v1.0.0")
#                 self.assertEqual(
#                     conn_pr._matrix.id, "50c215bc-4c65-4f11-a4cd-98cc92750977"
#                 )
#                 assertion_check = True

#         self.assertTrue(
#             assertion_check, msg=f"ConnectivityProfile for {data_name} not found"
#         )

#     def test_connectivity_profile_data_for_invalid_name(self):
#         data_name = "FOO_BAR"
#         assertion_check = True
#         for conn_pr in self.got_features:
#             if conn_pr.name == data_name:
#                 assertion_check = False

#         self.assertTrue(
#             assertion_check,
#             msg=f"No ConnectivityProfile should be found for {data_name}",
#         )

#     def test_str_result_with_original_values(self):
#         ConnectivityProfile.show_as_log = False
#         specific_feats = [
#             feat
#             for feat in self.got_features
#             if feat.name == "Averaged_FC_JuBrain_184Regions_HCP_REST_FIX_AVER_MEAN"
#             and self.parc in feat._matrix.parcellations
#             # use left hemisphere
#             and "left" in str(feat.regionspec)
#         ]

#         # from https://jugit.fz-juelich.de/t.dickscheid/brainscapes-datafeatures/-/blob/c88ed1f39f22592f499045d842060fc9e1f9685f/Averaged_FC_JuBrain_184Regions_HCP_REST_FIX_AVER_MEAN.json
#         json_field_names = [
#             "Area 4p (PreCG) - left hemisphere",
#             "Area PGa (IPL) - left hemisphere",
#             "Area hIP2 (IPS) - left hemisphere",
#             "Area s24 (sACC) - left hemisphere",
#             "Area hOc6 (POS) - left hemisphere",
#             "Area OP3 (POperc) - left hemisphere",
#             "Area 5L (SPL) - left hemisphere",
#             "CA (Hippocampus) - left hemisphere",
#             "Area hOc4v (LingG) - left hemisphere",
#             "Interposed Nucleus (Cerebellum) - left hemisphere",
#             "Area 6d2 (PreCG) - left hemisphere",
#             "Area FG2 (FusG) - left hemisphere",
#             "Area 25 (sACC) - left hemisphere",
#             "Area hIP5 (IPS) - left hemisphere",
#             "Area TE 1.0 (HESCHL) - left hemisphere",
#             "Area PFt (IPL) - left hemisphere",
#             "Area hOc4d (Cuneus) - left hemisphere",
#             "Area 33 (ACC) - left hemisphere",
#             "Area p24ab (pACC) - left hemisphere",
#             "Area 7M (SPL) - left hemisphere",
#             "Area OP4 (POperc) - left hemisphere",
#             "Area PFm (IPL) - left hemisphere",
#             "Area 6d3 (SFS) - left hemisphere",
#             "Area hOc2 (V2, 18) - left hemisphere",
#             "Area hIP1 (IPS) - left hemisphere",
#             "Ventral Dentate Nucleus (Cerebellum) - left hemisphere",
#             "Ch 4 (Basal Forebrain) - left hemisphere",
#             "Area 7P (SPL) - left hemisphere",
#             "Area hOc4la (LOC) - left hemisphere",
#             "Area hOc5 (LOC) - left hemisphere",
#             "CM (Amygdala) - left hemisphere",
#             "Area 1 (PostCG) - left hemisphere",
#             "Area Id7 (Insula) - left hemisphere",
#             "Area hOc3v (LingG) - left hemisphere",
#             "Area Id1 (Insula) - left hemisphere",
#             "Area OP9 (Frontal Operculum) - left hemisphere",
#             "Area Ig1 (Insula) - left hemisphere",
#             "Area 7A (SPL) - left hemisphere",
#             "Area OP1 (POperc) - right hemisphere",
#             "Area 5Ci (SPL) - left hemisphere",
#             "Area PFop (IPL) - left hemisphere",
#             "Area 2 (PostCS) - left hemisphere",
#             "Dorsal Dentate Nucleus (Cerebellum) - left hemisphere",
#             "VTM (Amygdala) - left hemisphere",
#             "Area OP2 (POperc) - left hemisphere",
#             "Area 3a (PostCG) - left hemisphere",
#             "Area Ig2 (Insula) - left hemisphere",
#             "Area 6mp (SMA, mesial SFG) - left hemisphere",
#             "Area TE 1.1 (HESCHL) - left hemisphere",
#             "MF (Amygdala) - left hemisphere",
#             "Area PFcm (IPL) - left hemisphere",
#             "Area 5M (SPL) - left hemisphere",
#             "SF (Amygdala) - left hemisphere",
#             "IF (Amygdala) - left hemisphere",
#             "Area hIP7 (IPS) - right hemisphere",
#             "Area Fo2 (OFC) - left hemisphere",
#             "Area hOc1 (V1, 17, CalcS) - right hemisphere",
#             "Area 44 (IFG) - left hemisphere",
#             "Area p32 (pACC) - left hemisphere",
#             "Area hOc3d (Cuneus) - left hemisphere",
#             "Area p24c (pACC) - left hemisphere",
#             "Area hIP3 (IPS) - left hemisphere",
#             "Area 45 (IFG) - left hemisphere",
#             "Area 4a (PreCG) - left hemisphere",
#             "Area OP8 (Frontal Operculum) - left hemisphere",
#             "Area 6ma (preSMA, mesial SFG) - left hemisphere",
#             "LB (Amygdala) - left hemisphere",
#             "Area hIP8 (IPS) - left hemisphere",
#             "Area Fp1 (FPole) - left hemisphere",
#             "Area FG4 (FusG) - left hemisphere",
#             "Area Fp2 (FPole) - left hemisphere",
#             "Area FG3 (FusG) - left hemisphere",
#             "Area 3b (PostCG) - left hemisphere",
#             "Area PF (IPL) - left hemisphere",
#             "Area 6d1 (PreCG) - left hemisphere",
#             "Area Fo1 (OFC) - left hemisphere",
#             "Area TE 1.2 (HESCHL) - left hemisphere",
#             "Area Fo3 (OFC) - left hemisphere",
#             "Subiculum (Hippocampus) - left hemisphere",
#             "DG (Hippocampus) - left hemisphere",
#             "Area TE 3 (STG) - left hemisphere",
#             "Area hOc4lp (LOC) - left hemisphere",
#             "Area hIP4 (IPS) - left hemisphere",
#             "Area 7PC (SPL) - left hemisphere",
#             "Area FG1 (FusG) - left hemisphere",
#             "Area s32 (sACC) - left hemisphere",
#             "Entorhinal Cortex - left hemisphere",
#             "Area PGp (IPL) - left hemisphere",
#             "HATA (Hippocampus) - left hemisphere",
#             "Area hIP6 (IPS) - left hemisphere",
#             "Area hPO1 (POS) - left hemisphere",
#             "Area 4p (PreCG) - right hemisphere",
#             "Area PGa (IPL) - right hemisphere",
#             "Area hIP2 (IPS) - right hemisphere",
#             "Area s24 (sACC) - right hemisphere",
#             "Area hOc6 (POS) - right hemisphere",
#             "Area OP3 (POperc) - right hemisphere",
#             "Area 5L (SPL) - right hemisphere",
#             "CA (Hippocampus) - right hemisphere",
#             "Area hOc4v (LingG) - right hemisphere",
#             "Interposed Nucleus (Cerebellum) - right hemisphere",
#             "Area 6d2 (PreCG) - right hemisphere",
#             "Area FG2 (FusG) - right hemisphere",
#             "Area 25 (sACC) - right hemisphere",
#             "Area hIP5 (IPS) - right hemisphere",
#             "Area TE 1.0 (HESCHL) - right hemisphere",
#             "Area PFt (IPL) - right hemisphere",
#             "Area hOc4d (Cuneus) - right hemisphere",
#             "Area 33 (ACC) - right hemisphere",
#             "Area p24ab (pACC) - right hemisphere",
#             "Area 7M (SPL) - right hemisphere",
#             "Area OP4 (POperc) - right hemisphere",
#             "Area PFm (IPL) - right hemisphere",
#             "Area 6d3 (SFS) - right hemisphere",
#             "Area hOc2 (V2, 18) - right hemisphere",
#             "Area hIP1 (IPS) - right hemisphere",
#             "Ventral Dentate Nucleus (Cerebellum) - right hemispher",
#             "Ch 4 (Basal Forebrain) - right hemisphere",
#             "Area 7P (SPL) - right hemisphere",
#             "Area hOc4la (LOC) - right hemisphere",
#             "Area hOc5 (LOC) - right hemisphere",
#             "Ch 123 (Basal Forebrain) - both hemispheres",
#             "CM (Amygdala) - right hemisphere",
#             "Area 1 (PostCG) - right hemisphere",
#             "Area Id7 (Insula) - right hemisphere",
#             "Area hOc3v (LingG) - right hemisphere",
#             "Area Id1 (Insula) - right hemisphere",
#             "Area OP9 (Frontal Operculum) - right hemisphere",
#             "Area Ig1 (Insula) - left hemisphere",
#             "Area 7A (SPL) - right hemisphere",
#             "Area OP1 (POperc) - right hemisphere",
#             "Area 5Ci (SPL) - right hemisphere",
#             "Area PFop (IPL) - right hemisphere",
#             "Area 2 (PostCS) - right hemisphere",
#             "Dorsal Dentate Nucleus (Cerebellum) - right hemisphere",
#             "VTM (Amygdala) - right hemisphere",
#             "Area OP2 (POperc) - right hemisphere",
#             "Area 3a (PostCG) - right hemisphere",
#             "Area Ig2 (Insula) - right hemisphere",
#             "Area 6mp (SMA, mesial SFG) - right hemisphere",
#             "Area TE 1.1 (HESCHL) - right hemisphere",
#             "MF (Amygdala) - right hemisphere",
#             "Area PFcm (IPL) - right hemisphere",
#             "Area 5M (SPL) - right hemisphere",
#             "SF (Amygdala) - right hemisphere",
#             "IF (Amygdala) - right hemisphere",
#             "Area hIP7 (IPS) - left hemisphere",
#             "Area Fo2 (OFC) - right hemisphere",
#             "Area hOc1 (V1, 17, CalcS) - left hemisphere",
#             "Area 44 (IFG) - right hemisphere",
#             "Area p32 (pACC) - right hemisphere",
#             "Area hOc3d (Cuneus) - right hemisphere",
#             "Area p24c (pACC) - right hemisphere",
#             "Area hIP3 (IPS) - right hemisphere",
#             "Area 45 (IFG) - right hemisphere",
#             "Area 4a (PreCG) - right hemisphere",
#             "Area OP8 (Frontal Operculum) - right hemisphere",
#             "Area 6ma (preSMA, mesial SFG) - right hemisphere",
#             "LB (Amygdala) - right hemisphere",
#             "Area hIP8 (IPS) - right hemisphere",
#             "Area Fp1 (FPole) - right hemisphere",
#             "Area FG4 (FusG) - right hemisphere",
#             "Area Fp2 (FPole) - right hemisphere",
#             "Area FG3 (FusG) - right hemisphere",
#             "Area 3b (PostCG) - right hemisphere",
#             "Area PF (IPL) - right hemisphere",
#             "Area 6d1 (PreCG) - right hemisphere",
#             "Area Fo1 (OFC) - right hemisphere",
#             "Area TE 1.2 (HESCHL) - right hemisphere",
#             "Area Fo3 (OFC) - right hemisphere",
#             "Subiculum (Hippocampus) - right hemisphere",
#             "DG (Hippocampus) - right hemisphere",
#             "Area TE 3 (STG) - right hemisphere",
#             "Area hOc4lp (LOC) - right hemisphere",
#             "Area hIP4 (IPS) - right hemisphere",
#             "Area 7PC (SPL) - right hemisphere",
#             "Area FG1 (FusG) - right hemisphere",
#             "Area s32 (sACC) - right hemisphere",
#             "Entorhinal Cortex - right hemisphere",
#             "Area PGp (IPL) - right hemisphere",
#             "Fastigial Nucleus (Cerebellum) - both hemispheres",
#             "HATA (Hippocampus) - right hemisphere",
#             "Area hIP6 (IPS) - right hemisphere",
#             "Area hPO1 (POS) - right hemisphere",
#         ]
#         v1_lh = [
#             0.35542981,
#             0.18540488,
#             0.22537384,
#             0.03777338,
#             0.45402415,
#             0.3199495,
#             0.3585776,
#             0.14115108,
#             0.62945453,
#             0.07936991,
#             0.25774742,
#             0.49840018,
#             0.03673088,
#             0.36233614,
#             0.29843108,
#             0.29931034,
#             0.64630742,
#             0.06479634,
#             0.13747455,
#             0.46077507,
#             0.39240186,
#             0.23139665,
#             0.22788796,
#             0.77251882,
#             0.24510135,
#             0.08531242,
#             0.09446368,
#             0.4556998,
#             0.48817883,
#             0.3043917,
#             0.06167007,
#             0.36443348,
#             0.22492578,
#             0.668008,
#             0.11667432,
#             0.16534811,
#             0.22990106,
#             0.45365928,
#             0.42714003,
#             0.27802032,
#             0.31959377,
#             0.34597296,
#             0.07495086,
#             0.0096215,
#             0.31434145,
#             0.25644363,
#             0.24366011,
#             0.24072065,
#             0.29902301,
#             -0.00349905,
#             0.38719626,
#             0.43122873,
#             0.03418435,
#             0.01354333,
#             0.46798328,
#             0.03784834,
#             0.83512862,
#             0.2693219,
#             0.22378185,
#             0.68883302,
#             0.14168174,
#             0.33804613,
#             0.20424882,
#             0.35098221,
#             0.23114579,
#             0.2840059,
#             0.05338196,
#             0.43021141,
#             0.21874113,
#             0.33073417,
#             0.17119284,
#             0.32758105,
#             0.34567961,
#             0.32234083,
#             0.26178823,
#             0.01565376,
#             0.31105153,
#             0.17323184,
#             0.11694365,
#             0.13529079,
#             0.32409975,
#             0.53302098,
#             0.41604605,
#             0.32029756,
#             0.52262383,
#             0.08060916,
#             0.09523539,
#             0.31032895,
#             0.03977978,
#             0.28182463,
#             0.54144246,
#             0.34126642,
#             0.25322467,
#             0.27099502,
#             0.03083176,
#             0.40457996,
#             0.30386228,
#             0.37960325,
#             0.17760679,
#             0.62720724,
#             0.06552326,
#             0.27152857,
#             0.45739291,
#             0.01891762,
#             0.36879212,
#             0.25094611,
#             0.3017666,
#             0.65096755,
#             0.08321652,
#             0.12688119,
#             0.4472655,
#             0.42340184,
#             0.29141836,
#             0.24222705,
#             0.81414253,
#             0.23327786,
#             0.08817994,
#             0.13249754,
#             0.48290029,
#             0.50091385,
#             0.32083566,
#             0.02419098,
#             0.05475177,
#             0.39026253,
#             0.17880463,
#             0.68850442,
#             0.14053255,
#             0.23388943,
#             0.14972411,
#             0.45485603,
#             0.41809811,
#             0.31538724,
#             0.29029602,
#             0.33591392,
#             0.09141269,
#             0.0084816,
#             0.28498346,
#             0.21323903,
#             0.19537125,
#             0.231541,
#             0.25822148,
#             0.00196131,
#             0.41752315,
#             0.37341825,
#             0.02457705,
#             0.00091803,
#             0.53826914,
#             0.02283758,
#             1,
#             0.28286998,
#             0.21758792,
#             0.70406032,
#             0.18306385,
#             0.37656354,
#             0.29736339,
#             0.34948955,
#             0.20071224,
#             0.28675468,
#             0.04093008,
#             0.41029094,
#             0.20474029,
#             0.33618764,
#             0.15605288,
#             0.31025285,
#             0.38235587,
#             0.38442066,
#             0.24802464,
#             0.0236913,
#             0.2130981,
#             0.15031671,
#             0.13137016,
#             0.16162156,
#             0.3330596,
#             0.53562784,
#             0.49469982,
#             0.3381295,
#             0.49297401,
#             0.06523327,
#             0.07574864,
#             0.3341894,
#             0.0791081,
#             0.03522271,
#             0.27347344,
#             0.57904297,
#         ]

#         specific_feat = specific_feats[0]

#         # access last element
#         last_profile = specific_feat.profile[-1]
#         self.assertTrue((last_profile - v1_lh[-1]) < 1e-3)

#         # index accessor to last profile should have corresponding column name
#         index = len(specific_feat.profile) - 1
#         self.assertTrue(index <= len(specific_feat.regionnames))

#         # last accessor points to last element in json column names
#         regionname = specific_feat.regionnames[index]
#         decoded_region = self.parc.decode_region(json_field_names[-1])
#         self.assertTrue(decoded_region.matches(regionname))

#     def test_decode_result_are_tuple(self):
#         decoded_features = [
#             feature.decode(
#                 siibra.parcellations.JULICH_BRAIN_CYTOARCHITECTONIC_MAPS_1_18,
#                 force=True,
#             )[0]
#             for feature in self.got_features
#         ]
#         self.assertTrue(
#             all(
#                 [type(decoded_feature) == tuple for decoded_feature in decoded_features]
#             )
#         )

#     def test_regionnames_dict(self):
#         self.assertTrue(
#             all([type(feature.regionnames) == tuple for feature in self.got_features])
#         )

#     def test_feat_can_be_str(self):
#         self.assertTrue(
#             all([type(str(feature)) == str for feature in self.got_features])
#         )

#     def test_regionnames_str(self):
#         feature = self.got_features[0]
#         self.assertTrue(all([type(value) == str for value in feature.regionnames]))
=======
>>>>>>> ff2048d9


# if __name__ == "__main__":
#     unittest.main()<|MERGE_RESOLUTION|>--- conflicted
+++ resolved
@@ -2,7 +2,6 @@
 import siibra
 
 
-<<<<<<< HEAD
 # TODO reenable
 
 # class TestSwitchParc(unittest.TestCase):
@@ -499,8 +498,6 @@
 #     def test_regionnames_str(self):
 #         feature = self.got_features[0]
 #         self.assertTrue(all([type(value) == str for value in feature.regionnames]))
-=======
->>>>>>> ff2048d9
 
 
 # if __name__ == "__main__":
