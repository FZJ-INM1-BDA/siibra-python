--- conflicted
+++ resolved
@@ -55,10 +55,7 @@
         "neuroglancer-scripts",
         "nilearn",
         "simple-term-menu",
-<<<<<<< HEAD
         "pydantic",
-=======
         'importlib-resources; python_version < "3.7"',
->>>>>>> ff2048d9
     ],
 )