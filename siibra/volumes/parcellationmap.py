--- conflicted
+++ resolved
@@ -47,23 +47,6 @@
     from ..core.region import Region
 
 
-<<<<<<< HEAD
-=======
-class ExcessiveArgumentException(ValueError): pass
-
-
-class InsufficientArgumentException(ValueError): pass
-
-
-class ConflictingArgumentException(ValueError): pass
-
-
-class NonUniqueIndexError(RuntimeError): pass
-
-
-class NoVolumeFound(RuntimeError): pass
-
->>>>>>> 44a7083c
 @dataclass
 class Assignment:
     input_structure: int
@@ -410,12 +393,6 @@
         if mapindex is None:
             if len(self) == 1:
                 mapindex = MapIndex(volume=0, label=None)
-<<<<<<< HEAD
-            except AssertionError:
-                raise exceptions.InsufficientArgumentException(
-                    "Map provides multiple volumes, use 'index' or "
-                    "'region' to specify which one to fetch."
-=======
             elif len(self) > 1:
                 logger.info(
                     "Map provides multiple volumes and no specification is"
@@ -424,7 +401,6 @@
                 resolution = kwargs.get("resolution_mm")
                 template = self.space.get_template().fetch(
                     resolution_mm=resolution
->>>>>>> 44a7083c
                 )
                 aggregated_volume = np.zeros(template.shape, dtype='uint8')
                 for i, region in siibra_tqdm(
@@ -438,9 +414,10 @@
                         interpolation='nearest'
                     )
                     aggregated_volume[regionmap.get_fdata() > 0] = regionlabel
-                return Nifti1Image(aggregated_volume, affine=template.affine)
+                    aggregated_volume = _volume.from_array(aggregated_volume, affine=template.affine)
+                return aggregated_volume.fetch()
             else:
-                raise NoVolumeFound("Map provides no volumes.")
+                raise exceptions.NoVolumeFound("Map provides no volumes.")
 
         if "resolution_mm" in kwargs and kwargs.get("format") is None:
             kwargs["format"] = 'neuroglancer/precomputed'
