--- conflicted
+++ resolved
@@ -120,11 +120,7 @@
 
         self.genes = parse_gene(gene)
 
-<<<<<<< HEAD
-    def query(self, concept: structure.AnatomicalStructure) -> List[GeneExpressions]:
-=======
-    def query(self, concept: structure.BrainStructure) -> Iterable[GeneExpressions]:
->>>>>>> 5fbc2f47
+    def query(self, concept: structure.AnatomicalStructure) -> Iterable[GeneExpressions]:
 
         mnispace = _space.Space.registry().get('mni152')
 
