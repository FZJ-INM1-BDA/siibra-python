--- conflicted
+++ resolved
@@ -18,11 +18,7 @@
 from ..features.tabular import bigbrain_intensity_profile, layerwise_bigbrain_intensities
 from ..features import anchor as _anchor
 from ..commons import logger
-<<<<<<< HEAD
 from ..locations import location, point, pointset
-=======
-from ..locations import point, pointset
->>>>>>> 27090368
 from ..core import region
 from ..retrieval import requests, cache
 
@@ -116,53 +112,6 @@
     def __len__(self):
         return self._vertices.shape[0]
 
-<<<<<<< HEAD
-=======
-    def match(self, regionobj: region.Region, space: str = None):
-        """
-        Retrieve BigBrainIntesityProfiles .
-
-        Parameters
-        ----------
-        regionobj : region.Region
-            Region or parcellation
-        space : str, optional
-            The space in which the region masks will be calculated. By default,
-            siibra tries to fetch in BigBrain first and then the other spaces.
-
-        Returns
-        -------
-        tuple
-            tuple of profiles, boundary depths, and vertices
-        """
-        assert isinstance(regionobj, region.Region)
-        logger.debug(f"Matching locations of {len(self)} BigBrain profiles to {regionobj}")
-
-        if space is None:
-            space = self._choose_space(regionobj)
-
-        mask = regionobj.fetch_regional_map(space=space, maptype="labelled")
-        logger.info(f"Assigning {len(self)} profile locations to {regionobj} in {space}...")
-        voxels = (
-            pointset.PointSet(self._vertices, space="bigbrain")
-            .warp(space)
-            .transform(np.linalg.inv(mask.affine), space=None)
-        )
-        arr = mask.get_fdata()
-        XYZ = np.array(voxels.as_list()).astype('int')
-        X, Y, Z = np.split(
-            XYZ[np.all((XYZ < arr.shape) & (XYZ > 0), axis=1), :],
-            3, axis=1
-        )
-        inside = np.where(arr[X, Y, Z] > 0)[0]
-
-        return (
-            self._profiles[inside, :],
-            self._boundary_depths[inside, :],
-            self._vertices[inside, :]
-        )
-
->>>>>>> 27090368
 
 class BigBrainProfileQuery(query.LiveQuery, args=[], FeatureType=bigbrain_intensity_profile.BigBrainIntensityProfile):
 
@@ -171,7 +120,6 @@
 
     def query(self, concept: location.LocationFilter, **kwargs) -> List[bigbrain_intensity_profile.BigBrainIntensityProfile]:
         loader = WagstylProfileLoader()
-<<<<<<< HEAD
         features = []
         regionname = concept.name if isinstance(concept, region.Region) else str(concept)
         matched = concept.intersection(pointset.PointSet(loader._vertices, space='bigbrain'))
@@ -191,29 +139,6 @@
                 explanation=f"Surface vertex of BigBrain cortical profile was filtered using {concept}"
             )
             features.append(prof)
-=======
-
-        space = WagstylProfileLoader._choose_space(regionobj)
-        if not regionobj.is_leaf:
-            leaves_defined_on_space = [
-                r for r in regionobj.leaves if r.mapped_in_space(space)
-            ]
-        else:
-            leaves_defined_on_space = [regionobj]
-
-        result = []
-        for subregion in leaves_defined_on_space:
-            matched_profiles, boundary_depths, coords = loader.match(subregion, space)
-            for i, profile in enumerate(matched_profiles):
-                prof = bigbrain_intensity_profile.BigBrainIntensityProfile(
-                    regionname=subregion.name,
-                    depths=loader.profile_labels,
-                    values=profile,
-                    boundaries=boundary_depths[i, :],
-                    location=point.Point(coords[i, :], 'bigbrain')  # points are warped into BigBrain
-                )
-                result.append(prof)
->>>>>>> 27090368
 
         return result
 
@@ -226,26 +151,29 @@
     def query(self, concept: location.LocationFilter, **kwargs) -> List[layerwise_bigbrain_intensities.LayerwiseBigBrainIntensities]:
         assert isinstance(concept, location.LocationFilter)
 
-<<<<<<< HEAD
         loader = WagstylProfileLoader()
-        regionname = concept.name if isinstance(concept, region.Region) else str(concept)
-        matched = concept.intersection(pointset.PointSet(loader._vertices, space='bigbrain'))
+        if isinstance(concept, region.Region):
+            regionname = concept.name
+            space = WagstylProfileLoader._choose_space(concept)
+        else:
+            regionname = str(concept)
+            space = 'bigbrain'
+        matched = concept.intersection(pointset.PointSet(loader._vertices, space=space))
         indices = matched.labels
         matched_profiles = loader._profiles[indices, :]
         boundary_depths = loader._boundary_depths[indices, :]
-
         # compute array of layer labels for all coefficients in profiles_left
         N = matched_profiles.shape[1]
         prange = np.arange(N)
-        region_labels = 7 - np.array([
+        layer_labels = 7 - np.array([
             [np.array([[(prange < T) * 1] for i, T in enumerate((b * N).astype('int'))]).squeeze().sum(0)]
             for b in boundary_depths
         ]).reshape((-1, 200))
 
         result = layerwise_bigbrain_intensities.LayerwiseBigBrainIntensities(
             regionname=regionname,
-            means=[matched_profiles[region_labels == _].mean() for _ in range(1, 7)],
-            stds=[matched_profiles[region_labels == _].std() for _ in range(1, 7)],
+            means=[matched_profiles[layer_labels == layer].mean() for layer in range(1, 7)],
+            stds=[matched_profiles[layer_labels == layer].std() for layer in range(1, 7)],
         )
         result.anchor._location_cached = pointset.PointSet(loader._vertices[indices, :], space='bigbrain')
         result.anchor._assignments[concept] = _anchor.AnatomicalAssignment(
@@ -254,36 +182,5 @@
             qualification=_anchor.AssignmentQualification.CONTAINED,
             explanation=f"Surface vertices of BigBrain cortical profiles were filtered using {concept}"
         )
-=======
-        space = WagstylProfileLoader._choose_space(regionobj)
-        if not regionobj.is_leaf:
-            leaves_defined_on_space = [
-                r for r in regionobj.leaves if r.mapped_in_space(space)
-            ]
-        else:
-            leaves_defined_on_space = [regionobj]
-
-        result = []
-        for subregion in leaves_defined_on_space:
-            matched_profiles, boundary_depths, coords = loader.match(subregion, space)
-            if matched_profiles.shape[0] == 0:
-                continue
-
-            # compute array of layer labels for all coefficients in profiles_left
-            N = matched_profiles.shape[1]
-            prange = np.arange(N)
-            layer_labels = 7 - np.array([
-                [np.array([[(prange < T) * 1] for i, T in enumerate((b * N).astype('int'))]).squeeze().sum(0)]
-                for b in boundary_depths
-            ]).reshape((-1, 200))
-
-            fp = layerwise_bigbrain_intensities.LayerwiseBigBrainIntensities(
-                regionname=subregion.name,
-                means=[matched_profiles[layer_labels == layer].mean() for layer in range(1, 7)],
-                stds=[matched_profiles[layer_labels == layer].std() for layer in range(1, 7)],
-            )
-            assert fp.matches(subregion)  # to create an assignment result
-            result.append(fp)
->>>>>>> 27090368
 
         return [result]