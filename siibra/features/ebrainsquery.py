--- conflicted
+++ resolved
@@ -32,7 +32,6 @@
 }
 
 KG_REGIONAL_FEATURE_SUMMARY_QUERY_NAME = 'siibra-kg-feature-summary-0.0.1'
-<<<<<<< HEAD
 KG_REGIONAL_FEATURE_FULL_QUERY_NAME='interactiveViewerKgQuery-v1_0'
 
 def get_dataset(parcellation=None):
@@ -40,7 +39,7 @@
         raise ValueError('parcellation is required to find_regions')
 
     result=ebrains.execute_query_by_id(query_id=KG_REGIONAL_FEATURE_SUMMARY_QUERY_NAME,
-        **kg_feature_query_kwargs,**kg_feature_summary_kwargs)
+        **ebrains.kg_feature_query_kwargs,**kg_feature_summary_kwargs)
 
     return_list=[]
     for r in result.get('results', []):
@@ -57,7 +56,7 @@
                 return_list.append((region, ds_id, ds_name, ds_embargo_status))
     return return_list
 
-class EbrainsRegionalDataset(RegionalFeature):
+class EbrainsRegionalDataset(RegionalFeature, ebrains.EbrainsDataset):
 
     @staticmethod
     def preheat():
@@ -65,22 +64,6 @@
         for p in parcellations:
             get_dataset(p)
 
-    def __init__(self, region, id, name, embargo_status):
-        self.region = region
-        self.id = id
-        self.name = name
-        self.embargo_status = embargo_status
-        self._detail = None
-
-    @property
-    def detail(self):
-        if not self._detail:
-            self._load()
-        return self._detail
-=======
->>>>>>> 37012777
-
-class EbrainsRegionalDataset(RegionalFeature, ebrains.EbrainsDataset):
     def __init__(self, region, id, name, embargo_status):
         RegionalFeature.__init__(self, region)
         ebrains.EbrainsDataset.__init__(self, id, name, embargo_status)
@@ -97,32 +80,10 @@
         # but if user selects region with higher level of hierarchy, this benefit may be offset by numerous http calls
         # even if they were cached...
         # ebrains_id=atlas.selected_region.attrs.get('fullId', {}).get('kg', {}).get('kgId', None)
-<<<<<<< HEAD
         for region, ds_id, ds_name, ds_embargo_status in get_dataset(atlas.selected_parcellation):
             feature = EbrainsRegionalDataset(region=region, id=ds_id, name=ds_name,
                 embargo_status=ds_embargo_status)
             self.register(feature)
-=======
-
-        result=ebrains.execute_query_by_id(query_id=KG_REGIONAL_FEATURE_SUMMARY_QUERY_NAME,
-            **ebrains.kg_feature_query_kwargs,**kg_feature_summary_kwargs)
-
-        for r in result.get('results', []):
-            for dataset in r.get('datasets', []):
-                ds_id = dataset.get('@id')
-                ds_name = dataset.get('name')
-                if not "dataset" in ds_id:
-                    logger.debug(f"'{ds_name}' is not an interpretable dataset and will be skipped.\n(id:{ds_id})")
-                    continue
-                regionname = r.get('name', None)
-                try:
-                    region = atlas.selected_parcellation.decode_region(regionname)
-                except ValueError as e:
-                    continue
-                feature = EbrainsRegionalDataset(region=region, id=ds_id, name=ds_name,
-                    embargo_status=dataset.get('embargo_status'))
-                self.register(feature)
->>>>>>> 37012777
 
 
 def set_specs():
