--- conflicted
+++ resolved
@@ -455,24 +455,16 @@
             for f_type in cls.SUBCLASSES[feature_type]
             for instance in f_type.get_instances()
         ]
-        preconfigured_instances = [
-            f for f in siibra_tqdm(instances, desc=msg, total=len(instances))
-            if f.matches(concept)
-        ]
-
-<<<<<<< HEAD
-        # Then run any registered live queries for the requested feature type
-        # with the query concept.
-        live_instances = feature_type._livequery(concept, **kwargs)
-=======
+
         preconfigured_instances = [
             f for f in siibra_tqdm(
                 instances, desc=msg, total=len(instances), disable=(not instances)
             ) if f.matches(concept)
         ]
 
-        live_instances = feature_type.livequery(concept, **kwargs)
->>>>>>> 27090368
+        # Then run any registered live queries for the requested feature type
+        # with the query concept.
+        live_instances = feature_type._livequery(concept, **kwargs)
 
         return list(set((preconfigured_instances + live_instances)))
 
