# Copyright 2018-2021
# Institute of Neuroscience and Medicine (INM-1), Forschungszentrum Jülich GmbH

# Licensed under the Apache License, Version 2.0 (the "License");
# you may not use this file except in compliance with the License.
# You may obtain a copy of the License at

#     http://www.apache.org/licenses/LICENSE-2.0

# Unless required by applicable law or agreed to in writing, software
# distributed under the License is distributed on an "AS IS" BASIS,
# WITHOUT WARRANTIES OR CONDITIONS OF ANY KIND, either express or implied.
# See the License for the specific language governing permissions and
# limitations under the License.
"""Handles multimodal data features and related queries."""

from . import anchor as _anchor

from ..commons import logger, InstanceTable, siibra_tqdm, __version__
from ..core import concept
from ..core import space, region, parcellation

from typing import Union, TYPE_CHECKING, List, Dict, Type, Tuple, BinaryIO, Any, Iterator
from hashlib import md5
from collections import defaultdict
from zipfile import ZipFile
from abc import ABC

if TYPE_CHECKING:
    from ..retrieval.datasets import EbrainsDataset
    TypeDataset = EbrainsDataset


class ParseLiveQueryIdException(Exception):
    pass


class EncodeLiveQueryIdException(Exception):
    pass


class NotFoundException(Exception):
    pass


class ParseCompoundFeatureIdException(Exception):
    pass


_README_TMPL = """
Downloaded from siibra toolsuite.
siibra-python version: {version}

All releated resources (e.g. doi, web resources) are categorized under publications.

Name
----
{name}

Description
-----------
{description}

Modality
--------
{modality}

{publications}
"""
_README_PUBLICATIONS = """
Publications
------------
{doi}

{ebrains_page}

{authors}

{publication_desc}

"""


class Feature:
    """
    Base class for anatomically anchored data features.
    """

    SUBCLASSES: Dict[Type['Feature'], List[Type['Feature']]] = defaultdict(list)

    CATEGORIZED: Dict[str, Type['InstanceTable']] = defaultdict(InstanceTable)

    category: str = None

    def __init__(
        self,
        modality: str,
        description: str,
        anchor: _anchor.AnatomicalAnchor,
        datasets: List['TypeDataset'] = []
    ):
        """
        Parameters
        ----------
        modality: str
            A textual description of the type of measured information
        description: str
            A textual description of the feature.
        anchor: AnatomicalAnchor
        datasets : list
            list of datasets corresponding to this feature
        """
        self._modality_cached = modality
        self._description = description
        self._anchor_cached = anchor
        self.datasets = datasets

    @property
    def modality(self):
        # allows subclasses to implement lazy loading of the modality
        return self._modality_cached

    @property
    def anchor(self):
        # allows subclasses to implement lazy loading of an anchor
        return self._anchor_cached

    def __init_subclass__(cls, configuration_folder=None, category=None, do_not_index=False):

        # Feature.SUBCLASSES serves as an index where feature class inheritance is cached. When users
        # queries a branch on the hierarchy, all children will also be queried. There are usecases where
        # such behavior is not desired (e.g. ProxyFeature, which wraps livequery features id to capture the
        # query context).
        # do_not_index flag allow the default index behavior to be toggled off.

        if do_not_index is False:

            # extend the subclass lists
            # Iterate over all mro, not just immediate base classes
            for BaseCls in cls.__mro__:
                # some base classes may not be sub class of feature, ignore these
                if not issubclass(BaseCls, Feature):
                    continue
                cls.SUBCLASSES[BaseCls].append(cls)

        cls._live_queries = []
        cls._preconfigured_instances = None
        cls._configuration_folder = configuration_folder
        cls.category = category
        if category is not None:
            cls.CATEGORIZED[category].add(cls.__name__, cls)
        return super().__init_subclass__()

    @classmethod
    def _get_subclasses(cls):
        return {Cls.__name__: Cls for Cls in cls.SUBCLASSES}

    @property
    def description(self):
        """Allows subclasses to overwrite the description with a function call."""
        if self._description:
            return self._description
        for ds in self.datasets:
            if ds.description:
                return ds.description
        return ''

    @property
    def LICENSE(self) -> str:
        return '\n'.join([ds.LICENSE for ds in self.datasets])

    @property
    def doi_or_url(self) -> str:
        return '\n'.join([
            url.get("url")
            for ds in self.datasets
            for url in ds.urls
        ])

    @property
    def authors(self):
        return [
            contributer['name']
            for ds in self.datasets
            for contributer in ds.contributors
        ]

    @property
    def name(self):
        """Returns a short human-readable name of this feature."""
        return f"{self.__class__.__name__} ({self.modality}) anchored at {self.anchor}"

    @classmethod
    def get_instances(cls, **kwargs) -> List['Feature']:
        """
        Retrieve objects of a particular feature subclass.
        Objects can be preconfigured in the configuration,
        or delivered by Live queries.
        """
        if not hasattr(cls, "_preconfigured_instances"):
            return []

        if cls._preconfigured_instances is not None:
            return cls._preconfigured_instances

        if cls._configuration_folder is None:
            cls._preconfigured_instances = []
            return cls._preconfigured_instances

        from ..configuration.configuration import Configuration
        conf = Configuration()
        Configuration.register_cleanup(cls.clean_instances)
        assert cls._configuration_folder in conf.folders
        cls._preconfigured_instances = [
            o for o in conf.build_objects(cls._configuration_folder)
            if isinstance(o, cls)
        ]
        logger.debug(
            f"Built {len(cls._preconfigured_instances)} preconfigured {cls.__name__} "
            f"objects from {cls._configuration_folder}."
        )
        return cls._preconfigured_instances

    def plot(self, *args, **kwargs):
        """Feature subclasses override this with their customized plot methods."""
        raise NotImplementedError("Generic feature class does not have a standardized plot.")

    @classmethod
    def clean_instances(cls):
        """ Removes all instantiated object instances"""
        cls._preconfigured_instances = None

    def matches(self, concept: concept.AtlasConcept) -> bool:
        if self.anchor and self.anchor.matches(concept):
            self.anchor._last_matched_concept = concept
            return True
        self.anchor._last_matched_concept = None
        return False

    @property
    def last_match_result(self):
        return None if self.anchor is None \
            else self.anchor.last_match_result

    @property
    def last_match_description(self):
        return "" if self.anchor is None \
            else self.anchor.last_match_description

    @property
    def id(self):
        prefix = ''
        for ds in self.datasets:
            if hasattr(ds, "id"):
                prefix = ds.id + '--'
                break
        return prefix + md5(self.name.encode("utf-8")).hexdigest()

    def _export(self, fh: ZipFile):
        """
        Internal implementation. Subclasses can override but call super()._export(fh).
        This allows all classes in the __mro__ to have the opportunity to append files
        of interest.
        """
        ebrains_page = "\n".join(
            {ds.ebrains_page for ds in self.datasets if getattr(ds, "ebrains_page", None)}
        )
        doi = "\n".join({
            u.get("url")
            for ds in self.datasets if ds.urls
            for u in ds.urls
        })
        authors = ", ".join({
            cont.get('name')
            for ds in self.datasets if ds.contributors
            for cont in ds.contributors
        })
        publication_desc = "\n".join({ds.description for ds in self.datasets})
        if (ebrains_page or doi) and authors:
            publications = _README_PUBLICATIONS.format(
                ebrains_page="EBRAINS page\n" + ebrains_page if ebrains_page else "",
                doi="DOI\n" + doi if doi else "",
                authors="Authors\n" + authors if authors else "",
                publication_desc="Publication description\n" + publication_desc if publication_desc else ""
            )
        else:
            publications = "Note: could not obtain any publication information. The data may not have been published yet."
        fh.writestr(
            "README.md",
            _README_TMPL.format(
                version=__version__,
                name=self.name,
                description=self.description,
                modality=self.modality,
                publications=publications
            )
        )

    def export(self, filelike: Union[str, BinaryIO]):
        """
        Export as a zip archive.

        Args:
            filelike (string or filelike): name or filehandle to write the zip file. User is responsible to ensure the correct extension (.zip) is set.
        """
        fh = ZipFile(filelike, "w")
        self._export(fh)
        fh.close()

    @staticmethod
    def serialize_query_context(feat: 'Feature', concept: concept.AtlasConcept) -> str:
        """
        Serialize feature from livequery and query context.

        It is currently impossible to retrieve a livequery with a generic UUID.
        As such, the query context (e.g. region, space or parcellation) needs to
        be encoded in the id.

        Whilst it is possible to (de)serialize *any* queries, the method is setup to only serialize
        livequery features.

        The serialized livequery id follows the following pattern:

        <livequeryid_version>::<feature_cls_name>::<query_context>::<unserialized_id>

        Where:

        - livequeryid_version: version of the serialization. (e.g. lq0)
        - feature_cls_name: class name to query. (e.g. BigBrainIntensityProfile)
        - query_context: string to retrieve atlas concept in the query context. Can be one of the following:
            - s:<space_id>
            - p:<parcellation_id>
            - p:<parcellation_id>::r:<region_id>
        - unserialized_id: id prior to serialization

        See test/features/test_feature.py for tests and usages.
        """
        if not hasattr(feat.__class__, '_live_queries'):
            raise EncodeLiveQueryIdException(f"generate_livequery_featureid can only be used on live queries, but {feat.__class__.__name__} is not.")

        encoded_c = Feature._encode_concept(concept)

        return f"lq0::{feat.__class__.__name__}::{encoded_c}::{feat.id}"

    @classmethod
    def deserialize_query_context(cls, feature_id: str) -> Tuple[Type['Feature'], concept.AtlasConcept, str]:
        """
        Deserialize id into query context.

        See docstring of serialize_query_context for context.
        """
        lq_version, *rest = feature_id.split("::")
        if lq_version != "lq0":
            raise ParseLiveQueryIdException("livequery id must start with lq0::")

        clsname, *concepts, fid = rest

        Features = cls._parse_featuretype(clsname)

        if len(Features) == 0:
            raise ParseLiveQueryIdException(f"classname {clsname!r} could not be parsed correctly. {feature_id!r}")
        F = Features[0]

        concept = cls._decode_concept(concepts)

        return (F, concept, fid)

    @staticmethod
    def _encode_concept(concept: concept.AtlasConcept):
        encoded_c = []
        if isinstance(concept, space.Space):
            encoded_c.append(f"s:{concept.id}")
        elif isinstance(concept, parcellation.Parcellation):
            encoded_c.append(f"p:{concept.id}")
        elif isinstance(concept, region.Region):
            encoded_c.append(f"p:{concept.parcellation.id}")
            encoded_c.append(f"r:{concept.name}")

        if len(encoded_c) == 0:
            raise EncodeLiveQueryIdException("no concept is encoded")

        return '::'.join(encoded_c)

    @classmethod
    def _decode_concept(cls, concepts: List[str]) -> concept.AtlasConcept:
        # choose exception to divert try-except correctly
        if issubclass(cls, CompoundFeature):
            exception = ParseCompoundFeatureIdException
        else:
            exception = ParseLiveQueryIdException

        concept = None
        for c in concepts:
            if c.startswith("s:"):
                if concept is not None:
                    raise exception("Conflicting spec.")
                concept = space.Space.registry()[c.replace("s:", "")]
            if c.startswith("p:"):
                if concept is not None:
                    raise exception("Conflicting spec.")
                concept = parcellation.Parcellation.registry()[c.replace("p:", "")]
            if c.startswith("r:"):
                if concept is None:
                    raise exception("region has been encoded, but parcellation has not been populated in the encoding, {feature_id!r}")
                if not isinstance(concept, parcellation.Parcellation):
                    raise exception("region has been encoded, but previous encoded concept is not parcellation")
                concept = concept.get_region(c.replace("r:", ""))

        if concept is None:
            raise ParseLiveQueryIdException("concept was not populated in feature id")
        return concept

    @classmethod
<<<<<<< HEAD
    def _parse_featuretype(cls, feature_type: str) -> List[Type['Feature']]:
        ftypes = sorted({
=======
    def parse_featuretype(cls, feature_type: str) -> List[Type['Feature']]:
        ftypes = {
>>>>>>> 72db6879
            feattype
            for FeatCls, feattypes in cls.SUBCLASSES.items()
            if all(w.lower() in FeatCls.__name__.lower() for w in feature_type.split())
            for feattype in feattypes
<<<<<<< HEAD
        }, key=lambda t: t.__name__)
=======
        }
>>>>>>> 72db6879
        if len(ftypes) > 1:
            return [ft for ft in ftypes if getattr(ft, 'category')]
        else:
            return list(ftypes)

    @classmethod
    def livequery(cls, concept: Union[region.Region, parcellation.Parcellation, space.Space], **kwargs) -> List['Feature']:
        if not hasattr(cls, "_live_queries"):
            return []

        live_instances = []
        for QueryType in cls._live_queries:
            argstr = f" ({', '.join('='.join(map(str,_)) for _ in kwargs.items())})" \
                if len(kwargs) > 0 else ""
            logger.info(
                f"Running live query for {QueryType.feature_type.__name__} "
                f"objects linked to {str(concept)}{argstr}"
            )
            q = QueryType(**kwargs)
            features = [
                Feature.wrap_livequery_feature(feat, Feature.serialize_query_context(feat, concept))
                for feat in q.query(concept)
            ]
            live_instances.extend(features)
        return live_instances

    @classmethod
    def match(
        cls,
        concept: Union[region.Region, parcellation.Parcellation, space.Space],
        feature_type: Union[str, Type['Feature'], list],
        **kwargs
    ) -> List['Feature']:
        """
        Retrieve data features of the desired modality.

        Parameters
        ----------
        concept: AtlasConcept
            An anatomical concept, typically a brain region or parcellation.
        modality: subclass of Feature
            specififies the type of features ("modality")
        """
        if isinstance(feature_type, list):
            # a list of feature types is given, collect match results on those
            assert all(
                (isinstance(t, str) or issubclass(t, cls))
                for t in feature_type
            )
            return list(dict.fromkeys(
                sum((
                    cls.match(concept, t, **kwargs) for t in feature_type
                ), [])
            ))

        if isinstance(feature_type, str):
            # feature type given as a string. Decode the corresponding class.
            # Some string inputs, such as connectivity, may hit multiple matches.
<<<<<<< HEAD
            ftype_candidates = cls._parse_featuretype(feature_type)
=======
            ftype_candidates = cls.parse_featuretype(feature_type)
>>>>>>> 72db6879
            if len(ftype_candidates) == 0:
                raise ValueError(
                    f"feature_type {str(feature_type)} did not match with any "
                    f"features. Available features are: {', '.join(cls.SUBCLASSES.keys())}"
                )
            logger.info(
                f"'{feature_type}' decoded as feature type/s: "
                f"{[c.__name__ for c in ftype_candidates]}."
            )
            return cls.match(concept, ftype_candidates, **kwargs)

        assert issubclass(feature_type, Feature)

        if not isinstance(concept, (region.Region, parcellation.Parcellation, space.Space)):
            raise ValueError(
                "Feature.match / siibra.features.get only accepts Region, "
                "Space and Parcellation objects as concept."
            )

        msg = f"Matching {feature_type.__name__} to {concept}"
        instances = [
            instance
            for f_type in cls.SUBCLASSES[feature_type]
            for instance in f_type.get_instances()
        ]

        preconfigured_instances = [
            f for f in siibra_tqdm(
                instances, desc=msg, total=len(instances), disable=(not instances)
            ) if f.matches(concept)
        ]

        live_instances = feature_type.livequery(concept, **kwargs)

<<<<<<< HEAD
        results = list(dict.fromkeys(preconfigured_instances + live_instances))
        return CompoundFeature.compound(results, concept)
=======
        return list(dict.fromkeys(preconfigured_instances + live_instances))
>>>>>>> 72db6879

    @classmethod
    def _get_instance_by_id(cls, feature_id: str, **kwargs):
        try:
            return CompoundFeature._get_instance_by_id(feature_id, **kwargs)
        except ParseCompoundFeatureIdException:
            pass

        try:
            F, concept, fid = cls.deserialize_query_context(feature_id)
            return [
                f
                for f in F.livequery(concept, **kwargs)
                if f.id == fid or f.id == feature_id
            ][0]
        except ParseLiveQueryIdException:
            candidates = [
                inst
                for Cls in Feature.SUBCLASSES[Feature]
                for inst in Cls.get_instances()
                if inst.id == feature_id
            ]
            if len(candidates) == 0:
                raise NotFoundException(f"No feature instance wth {feature_id} found.")
            if len(candidates) == 1:
                return candidates[0]
            else:
                raise RuntimeError(
                    f"Multiple feature instance match {feature_id}",
                    [c.name for c in candidates]
                )
        except IndexError:
            raise NotFoundException

    @classmethod
    def get_ascii_tree(cls):
        # build an Ascii representation of class hierarchy
        # under this feature class
        from anytree.importer import DictImporter
        from anytree import RenderTree

        def create_treenode(feature_type):
            return {
                'name': feature_type.__name__,
                'children': [
                    create_treenode(c)
                    for c in feature_type.__subclasses__()
                ]
            }
        D = create_treenode(cls)
        importer = DictImporter()
        tree = importer.import_(D)
        return "\n".join(
            "%s%s" % (pre, node.name)
            for pre, _, node in RenderTree(tree)
        )

    @staticmethod
    def wrap_livequery_feature(feature: 'Feature', fid: str):
        """
        Wrap live query features, override only the id attribute.

        Some features do not have setters for the id property. The ProxyFeature class
        allow the id property to be overridden without touching the underlying class.

        See docstring of serialize_query_context for further context.
        """
        class ProxyFeature(feature.__class__, do_not_index=True):

            # override __class__ property
            # some instances of features accesses inst.__class__
            @property
            def __class__(self):
                return self.inst.__class__

            def __init__(self, inst: Feature, fid: str):
                self.inst = inst
                self.fid = fid

            def __str__(self) -> str:
                return self.inst.__str__()

            def __repr__(self) -> str:
                return self.inst.__repr__()

            @property
            def id(self):
                return self.fid

            def __getattr__(self, __name: str):
                return getattr(self.inst, __name)

        return ProxyFeature(feature, fid)


class Compoundable(ABC):
    """
    Base class for structures which allow compounding.
    Determines the necessary grouping and compounding attributes.
    """

    _filter_attrs = []  # the attributes to filter this instance of feature
    _compound_attr = []  # `compound_key` has to be created from `filter_attributes`

    @property
    def filter_attributes(self) -> Dict[str, Any]:
        """
        Attributes that help distinguish or combine features of the same type
        among others.
        """
        return {attr: getattr(self, attr) for attr in self._filter_attrs}

    @property
    def _compound_key(self) -> Tuple[Any]:
        """
        A tuple of values that define the basis for compounding elements of
        the same type.
        """
        assert all(
            [attr in self.filter_attributes for attr in self._compound_attr]
        ), "`compound_key` has to be created from `filter_attributes`."
        return tuple([
            self.filter_attributes[attr]
            for attr in self._compound_attr
        ])

    @property
    def _element_index(self) -> Any:
        """
        Unique index of this compoundable feature as a subfeature of the
        Compound. Should be hashable.
        """
        index = [
            self.filter_attributes[attr]
            for attr in self._filter_attrs
            if attr not in self._compound_attr
        ]
        return index[0] if len(index) == 1 else tuple(index)


class CompoundFeature(Feature):
    """
    A compound aggregating mutliple features of the same type, forming its
    elements. The anatomical anchors and data of the features is merged.
    Features need to subclass "Compoundable" to allow aggregation
    into a compound feature.
    """

    def __init__(
        self,
        elements: List['Feature'],
        queryconcept: Union[region.Region, parcellation.Parcellation, space.Space]
    ):
        """
        A compound of several features of the same type with an anchor created
        as a sum of adjoinable anchors.
        """
        assert len({f.__class__ for f in elements}) == 1, NotImplementedError("Cannot compound features of different types.")
        self._feature_type = elements[0].__class__
        self.category = elements[0].category
        assert issubclass(self._feature_type, Compoundable), NotImplementedError(f"Cannot compound {self._feature_type}.")

        assert len({f.modality for f in elements}) == 1, NotImplementedError("Cannot compound features of different modalities.")
        modality = elements[0].modality

        compound_keys = {element._compound_key for element in elements}
        assert len(compound_keys) == 1, ValueError(
            "Only features with identical compound_key can be aggregated."
        )
        compound_key = next(iter(compound_keys))
        self._compounding_attributes = {
            elements[0]._compound_attr[i]: k
            for i, k in enumerate(compound_key)
        }

        self._elements = {f._element_index: f for f in elements}
        assert len(self._elements) == len(elements), RuntimeError(
            "Element indices should be unique to each element within a CompoundFeature."
        )

        Feature.__init__(
            self,
            modality=modality,
            description="\n".join({f.description for f in elements}),
            anchor=sum([f.anchor for f in elements]),
            datasets=list(dict.fromkeys([ds for f in elements for ds in f.datasets]))
        )
        self._queryconcept = queryconcept

    def __getattr__(self, attr: str) -> Any:
        """Expose compounding attributes explicitly."""
        if attr in self._compounding_attributes:
            return self._compounding_attributes[attr]
        else:
            raise AttributeError(f"{self._feature_type.__name__} has no attribute {attr}.")

    def __dir__(self):
        return super().__dir__() + list(self._compounding_attributes.keys())

    @property
    def elements(self):
        """Features that make up the compound feature."""
        return list(self._elements.values())

    @property
    def indices(self):
        """Unique indices to features making up the compound feature."""
        return list(self._elements.keys())

    @property
    def feature_type(self) -> Type:
        """Feature type of the elements forming the CompoundFeature."""
        return self._feature_type

    @property
    def name(self) -> str:
        """Returns a short human-readable name of this feature."""
        groupby = ', '.join([
            f"{v} {k}" for k, v in self._compounding_attributes.items()
        ])
        return (
            f"{self.__class__.__name__} of {len(self)} "
            f"{self.feature_type.__name__} features grouped by ({groupby})"
            f" anchored at {self.anchor}"
        )

    @property
    def id(self) -> str:
        return "::".join((
            "cf0",
            f"{self._feature_type.__name__}",
            self._encode_concept(self._queryconcept),
            self.datasets[0].id if self.datasets else "nodsid",
            md5(self.name.encode("utf-8")).hexdigest()
        ))

    def __iter__(self) -> Iterator['Feature']:
        """Iterate over subfeatures"""
        return self.elements.__iter__()

    def __len__(self):
        """Number of subfeatures making the CompoundFeature"""
        return len(self._elements)

    def __getitem__(self, index: Any):
        """Get the nth element in the compound."""
        return self.elements[index]

    def get_element(self, index: Any):
        """Get the element with its unique index in the compound."""
        try:
            return self._elements[index]
        except Exception:
            raise IndexError(f"No feature with index '{index}' in this compound.")

    @classmethod
    def compound(
        cls,
        features: List['Feature'],
        queryconcept: Union[region.Region, parcellation.Parcellation, space.Space]
    ) -> List['CompoundFeature']:
        """
        Compound features of the same the same type based on their `_compound_key`.

        If there are features that are not of type `Compoundable`, they are
        returned as is.

        Parameters
        ----------
        features: List[Feature]
            Feature instances to be compounded.
        queryconcept:
            AtlasConcept used for the query.

        Returns
        -------
        List[CompoundFeature | Feature]
        """
        non_compound_features = []
        grouped_features = defaultdict(list)
        for f in features:
            if isinstance(f, Compoundable):
                grouped_features[f._compound_key].append(f)
                continue
            non_compound_features.append(f)
        return non_compound_features + [
            cls(fts, queryconcept)
            for fts in grouped_features.values() if fts
        ]

    @classmethod
    def _get_instance_by_id(cls, feature_id: str, **kwargs):
        """
        Use the feature id to obtain the same feature instance.

        Parameters
        ----------
        feature_id : str

        Returns
        -------
        CompoundFeature

        Raises
        ------
        ParseCompoundFeatureIdException
            If no or multiple matches are found. Or id is not fitting to
            compound features.
        """
        if not feature_id.startswith("cf0::"):
            raise ParseCompoundFeatureIdException("CompoundFeature id must start with cf0::")
        cf_version, clsname, *queryconcept, dsid, fid = feature_id.split("::")
        assert cf_version == "cf0"
        candidates = [
            f
            for f in Feature.match(
                concept=cls._decode_concept(queryconcept),
                feature_type=clsname
            )
            if f.id == fid or f.id == feature_id
        ]
        if candidates:
            if len(candidates) == 1:
                return candidates[0]
            else:
                raise ParseCompoundFeatureIdException(
                    f"The query with id '{feature_id}' have resulted multiple instances.")
        else:
            raise ParseCompoundFeatureIdException

    def _export(self, fh: ZipFile):
        for element in siibra_tqdm(self, desc="Exporting elements", unit="element"):
            element._export(fh)<|MERGE_RESOLUTION|>--- conflicted
+++ resolved
@@ -411,22 +411,13 @@
         return concept
 
     @classmethod
-<<<<<<< HEAD
     def _parse_featuretype(cls, feature_type: str) -> List[Type['Feature']]:
         ftypes = sorted({
-=======
-    def parse_featuretype(cls, feature_type: str) -> List[Type['Feature']]:
-        ftypes = {
->>>>>>> 72db6879
             feattype
             for FeatCls, feattypes in cls.SUBCLASSES.items()
             if all(w.lower() in FeatCls.__name__.lower() for w in feature_type.split())
             for feattype in feattypes
-<<<<<<< HEAD
         }, key=lambda t: t.__name__)
-=======
-        }
->>>>>>> 72db6879
         if len(ftypes) > 1:
             return [ft for ft in ftypes if getattr(ft, 'category')]
         else:
@@ -485,11 +476,7 @@
         if isinstance(feature_type, str):
             # feature type given as a string. Decode the corresponding class.
             # Some string inputs, such as connectivity, may hit multiple matches.
-<<<<<<< HEAD
             ftype_candidates = cls._parse_featuretype(feature_type)
-=======
-            ftype_candidates = cls.parse_featuretype(feature_type)
->>>>>>> 72db6879
             if len(ftype_candidates) == 0:
                 raise ValueError(
                     f"feature_type {str(feature_type)} did not match with any "
@@ -524,12 +511,8 @@
 
         live_instances = feature_type.livequery(concept, **kwargs)
 
-<<<<<<< HEAD
         results = list(dict.fromkeys(preconfigured_instances + live_instances))
         return CompoundFeature.compound(results, concept)
-=======
-        return list(dict.fromkeys(preconfigured_instances + live_instances))
->>>>>>> 72db6879
 
     @classmethod
     def _get_instance_by_id(cls, feature_id: str, **kwargs):
