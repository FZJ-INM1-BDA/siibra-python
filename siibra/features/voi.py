# Copyright 2018-2021
# Institute of Neuroscience and Medicine (INM-1), Forschungszentrum Jülich GmbH

# Licensed under the Apache License, Version 2.0 (the "License");
# you may not use this file except in compliance with the License.
# You may obtain a copy of the License at

#     http://www.apache.org/licenses/LICENSE-2.0

# Unless required by applicable law or agreed to in writing, software
# distributed under the License is distributed on an "AS IS" BASIS,
# WITHOUT WARRANTIES OR CONDITIONS OF ANY KIND, either express or implied.
# See the License for the specific language governing permissions and
# limitations under the License.

<<<<<<< HEAD
from .feature import SpatialFeature

from .. import QUIET
from ..volumes.volume import ColorVolumeNotSupported
from ..core.space import BoundingBox
from ..core.datasets import EbrainsDataset
from ..retrieval.repositories import GitlabConnector

import numpy as np
import hashlib
from os import path


class VolumeOfInterest(SpatialFeature):

    def __init__(self, location, name):
        SpatialFeature.__init__(self, location)
        if not hasattr(self, 'name'):
            self.name = name
        self.volumes = []

    @classmethod
    def _from_json(cls, definition):
        spectype = "siibra/feature/voi/v0.0.1"
        if not definition.get("@type") == spectype:
            raise TypeError(
                f"Received specification of type '{definition.get('@type')}', "
                f"but expected '{spectype}'"
            )

        space = None
        vsrcs = []
        minpoints = []
        maxpoints = []
        for vsrc_def in definition["volumeSrc"]:
            try:
                from ..factory import Factory
                vsrc = Factory.build_volume({
                    **definition, # space information is in the parent json
                    **vsrc_def,
                })
                with QUIET:
                    img = vsrc.fetch()
                    D = np.asanyarray(img.dataobj).squeeze()
                    nonzero = np.array(np.where(D > 0))
                    A = img.affine
                minpoints.append(np.dot(A, np.r_[nonzero.min(1)[:3], 1])[:3])
                maxpoints.append(np.dot(A, np.r_[nonzero.max(1)[:3], 1])[:3])
                vsrcs.append(vsrc)

            except ColorVolumeNotSupported:
                # If multi channel volume exists rather than short circuit, try to use other volumes to determine the ROI
                # See PLI hippocampus data feature
                vsrcs.append(vsrc)

            minpoint = np.array(minpoints).min(0)
            maxpoint = np.array(maxpoints).max(0)
            kgId = definition.get("kgId")
            if kgId is None:
                result = VolumeOfInterest(
                    name=definition["name"],
                    location=BoundingBox(minpoint, maxpoint, space),
                )
            else:
                result = EbrainsVolumeOfInterest(
                    dataset_id=definition["kgId"],
                    name=definition["name"],
                    location=BoundingBox(minpoint, maxpoint, space),
                )
            list(map(result.volumes.append, vsrcs))
            return result
        return definition

    @classmethod
    def _bootstrap(cls):
        """
        Load default feature specifications for feature modality.
        """
        conn = GitlabConnector("https://jugit.fz-juelich.de", 3009, "develop")
        for _, loader in conn.get_loaders(folder="vois", suffix=".json"):
            basename = f"{hashlib.md5(loader.url.encode('utf8')).hexdigest()}_{path.basename(_)}"
            cls._add_spec(loader.data, basename)


class EbrainsVolumeOfInterest(VolumeOfInterest, EbrainsDataset):
    def __init__(self, dataset_id, location, name):
        EbrainsDataset.__init__(self, dataset_id, name)
        VolumeOfInterest.__init__(self, location, name)
=======
from . import feature, anchor

from ..volumes import volume
from ..core import space
from ..locations import boundingbox

from typing import List


class VolumeOfInterest(feature.Feature, volume.Volume, configuration_folder="features/volumes"):

    def __init__(
        self,
        name: str,
        modality: str,
        space_spec: dict,
        providers: List[volume.VolumeProvider],
        datasets: List = [],
    ):
        feature.Feature.__init__(
            self,
            modality=modality,
            description=None,  # lazy implementation below!
            anchor=None,  # lazy implementation below!
            datasets=datasets
        )
        volume.Volume.__init__(
            self,
            space_spec=space_spec,
            providers=providers,
            name=name,

        )

    @property
    def anchor(self):
        if self._anchor_cached is None:
            bbox = boundingbox.BoundingBox.from_image(self.fetch(), space=self.space)
            self._anchor_cached = anchor.AnatomicalAnchor(location=bbox)
        return self._anchor_cached

    @property
    def description(self):
        if self._description_cached is None:
            self._description_cached = (
                f"Volume of interest with modality {self.modality} "
                f"at {self.anchor}"
            )
>>>>>>> de410b61
<|MERGE_RESOLUTION|>--- conflicted
+++ resolved
@@ -13,96 +13,6 @@
 # See the License for the specific language governing permissions and
 # limitations under the License.
 
-<<<<<<< HEAD
-from .feature import SpatialFeature
-
-from .. import QUIET
-from ..volumes.volume import ColorVolumeNotSupported
-from ..core.space import BoundingBox
-from ..core.datasets import EbrainsDataset
-from ..retrieval.repositories import GitlabConnector
-
-import numpy as np
-import hashlib
-from os import path
-
-
-class VolumeOfInterest(SpatialFeature):
-
-    def __init__(self, location, name):
-        SpatialFeature.__init__(self, location)
-        if not hasattr(self, 'name'):
-            self.name = name
-        self.volumes = []
-
-    @classmethod
-    def _from_json(cls, definition):
-        spectype = "siibra/feature/voi/v0.0.1"
-        if not definition.get("@type") == spectype:
-            raise TypeError(
-                f"Received specification of type '{definition.get('@type')}', "
-                f"but expected '{spectype}'"
-            )
-
-        space = None
-        vsrcs = []
-        minpoints = []
-        maxpoints = []
-        for vsrc_def in definition["volumeSrc"]:
-            try:
-                from ..factory import Factory
-                vsrc = Factory.build_volume({
-                    **definition, # space information is in the parent json
-                    **vsrc_def,
-                })
-                with QUIET:
-                    img = vsrc.fetch()
-                    D = np.asanyarray(img.dataobj).squeeze()
-                    nonzero = np.array(np.where(D > 0))
-                    A = img.affine
-                minpoints.append(np.dot(A, np.r_[nonzero.min(1)[:3], 1])[:3])
-                maxpoints.append(np.dot(A, np.r_[nonzero.max(1)[:3], 1])[:3])
-                vsrcs.append(vsrc)
-
-            except ColorVolumeNotSupported:
-                # If multi channel volume exists rather than short circuit, try to use other volumes to determine the ROI
-                # See PLI hippocampus data feature
-                vsrcs.append(vsrc)
-
-            minpoint = np.array(minpoints).min(0)
-            maxpoint = np.array(maxpoints).max(0)
-            kgId = definition.get("kgId")
-            if kgId is None:
-                result = VolumeOfInterest(
-                    name=definition["name"],
-                    location=BoundingBox(minpoint, maxpoint, space),
-                )
-            else:
-                result = EbrainsVolumeOfInterest(
-                    dataset_id=definition["kgId"],
-                    name=definition["name"],
-                    location=BoundingBox(minpoint, maxpoint, space),
-                )
-            list(map(result.volumes.append, vsrcs))
-            return result
-        return definition
-
-    @classmethod
-    def _bootstrap(cls):
-        """
-        Load default feature specifications for feature modality.
-        """
-        conn = GitlabConnector("https://jugit.fz-juelich.de", 3009, "develop")
-        for _, loader in conn.get_loaders(folder="vois", suffix=".json"):
-            basename = f"{hashlib.md5(loader.url.encode('utf8')).hexdigest()}_{path.basename(_)}"
-            cls._add_spec(loader.data, basename)
-
-
-class EbrainsVolumeOfInterest(VolumeOfInterest, EbrainsDataset):
-    def __init__(self, dataset_id, location, name):
-        EbrainsDataset.__init__(self, dataset_id, name)
-        VolumeOfInterest.__init__(self, location, name)
-=======
 from . import feature, anchor
 
 from ..volumes import volume
@@ -151,4 +61,3 @@
                 f"Volume of interest with modality {self.modality} "
                 f"at {self.anchor}"
             )
->>>>>>> de410b61
