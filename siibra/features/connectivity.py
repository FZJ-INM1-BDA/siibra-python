--- conflicted
+++ resolved
@@ -13,13 +13,10 @@
 # See the License for the specific language governing permissions and
 # limitations under the License.
 
-<<<<<<< HEAD
 
 from typing import List
 from .feature import RegionalFeature, ParcellationFeature
-=======
 from .feature import ParcellationFeature
->>>>>>> ff2048d9
 from .query import FeatureQuery
 
 from ..commons import logger, QUIET
@@ -102,102 +99,6 @@
         return self._connector.doi
 
     @property
-<<<<<<< HEAD
-    def globalrange(self):
-        return [
-            fnc(
-                fnc(self._matrix_loader.data[f])
-                for f in self._matrix_loader.data.dtype.names[1:]
-            )
-            for fnc in [min, max]
-        ]
-
-    @classmethod
-    def _from_json(cls, data):
-        """
-        Build a connectivity matrix from json object
-        """
-        # parcellation = Parcellation.REGISTRY[data["parcellation id"]]
-        parcellations: List[Parcellation] = [p
-            for p in Parcellation.REGISTRY
-            if Parcellation.parse_legacy_id(data["parcellation id"], "") in p.id]
-
-        # determine the valid brain regions defined in the file,
-        # as well as their indices
-        column_names = data["data"]["field names"]
-        for parcellation in parcellations:
-            valid_regions = {}
-            matchings = defaultdict(list)
-            for i, name in enumerate(column_names):
-                try:
-                    region = parcellation.decode_region(name, build_group=False)
-                    if region not in valid_regions.values():
-                        valid_regions[i] = region
-                        matchings[region].append(name)
-                    else:
-                        logger.debug(
-                            f"Region occured multiple times in connectivity dataset: {region}"
-                        )
-                except ValueError:
-                    continue
-
-            profiles = []
-            for i, region in valid_regions.items():
-                regionname = column_names[i]
-                profile = [region.name] + [
-                    data["data"]["profiles"][regionname][j] for j in valid_regions.keys()
-                ]
-                profiles.append(tuple(profile))
-            fields = [("sourceregion", "U64")] + [
-                (v.name, "f") for v in valid_regions.values()
-            ]
-            matrix = np.array(profiles, dtype=fields)
-            assert all(N == len(valid_regions) for N in matrix.shape)
-
-            if "kgId" in data:
-                return EbrainsConnectivityMatrix(
-                    data["kgId"],
-                    parcellation.id,
-                    matrix,
-                    name=data["name"],
-                    description=data["description"],
-                )
-            else:
-                return ExternalConnectivityMatrix(
-                    data["@id"],
-                    parcellation.id,
-                    matrix,
-                    name=data["name"],
-                    description=data["description"],
-                )
-
-
-class ExternalConnectivityMatrix(ConnectivityMatrix, Dataset):
-    def __init__(self, id, parcellation_id, matrix, name, description):
-        assert id is not None
-        ConnectivityMatrix.__init__(self, parcellation_id, matrix)
-        Dataset.__init__(self, id, description=description)
-        self.name = name
-
-
-class EbrainsConnectivityMatrix(ConnectivityMatrix, EbrainsDataset):
-    def __init__(self, kg_id, parcellation_id, matrix, name, description):
-        assert kg_id is not None
-        ConnectivityMatrix.__init__(self, parcellation_id, matrix)
-        self._description_cached = description
-        EbrainsDataset.__init__(self, kg_id, name)
-
-
-class ConnectivityProfile(RegionalFeature):
-
-    show_as_log = True
-
-    def __init__(self, regionspec: str, connectivitymatrix: ConnectivityMatrix, index, **kwargs):
-        assert regionspec is not None
-        RegionalFeature.__init__(self, regionspec, **kwargs)
-        self._matrix_index = index
-        self._matrix = connectivitymatrix
-=======
     def srcinfo(self):
         return {
             'dataset_id': self._DATASET_ID, 
@@ -236,7 +137,6 @@
                 f for f in zipfile.namelist() 
                 if f.endswith('.csv') and (self._keyword in f)
             ]
->>>>>>> ff2048d9
 
             for fn in csvfiles:
                 subject_id = fn.split('/')[-2]
