--- conflicted
+++ resolved
@@ -156,11 +156,7 @@
         else:
             return region + separator + location
 
-<<<<<<< HEAD
-    def assign(self, concept: AnatomicalStructure) -> AnatomicalAssignment:
-=======
-    def assign(self, concept: BrainStructure, restrict_space: bool = False) -> AnatomicalAssignment:
->>>>>>> 5fbc2f47
+    def assign(self, concept: AnatomicalStructure, restrict_space: bool = False) -> AnatomicalAssignment:
         """
         Match this anchor to a query concept. Assignments are cached at runtime,
         so repeated assignment with the same concept will be cheap.
@@ -188,13 +184,8 @@
             else None
         return self._assignments[concept]
 
-<<<<<<< HEAD
-    def matches(self, concept: AnatomicalStructure) -> bool:
-        return len(self.assign(concept)) > 0
-=======
-    def matches(self, concept: BrainStructure, restrict_space: bool = False) -> bool:
+    def matches(self, concept: AnatomicalStructure, restrict_space: bool = False) -> bool:
         return len(self.assign(concept, restrict_space)) > 0
->>>>>>> 5fbc2f47
 
     def represented_parcellations(self) -> List[Parcellation]:
         """
