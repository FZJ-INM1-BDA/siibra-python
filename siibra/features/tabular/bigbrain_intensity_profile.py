# Copyright 2018-2021
# Institute of Neuroscience and Medicine (INM-1), Forschungszentrum Jülich GmbH

# Licensed under the Apache License, Version 2.0 (the "License");
# you may not use this file except in compliance with the License.
# You may obtain a copy of the License at

#     http://www.apache.org/licenses/LICENSE-2.0

# Unless required by applicable law or agreed to in writing, software
# distributed under the License is distributed on an "AS IS" BASIS,
# WITHOUT WARRANTIES OR CONDITIONS OF ANY KIND, either express or implied.
# See the License for the specific language governing permissions and
# limitations under the License.

from . import cortical_profile

from ...locations import point


class BigBrainIntensityProfile(
    cortical_profile.CorticalProfile,
    category='cellular'
):

    DESCRIPTION = (
        "Cortical profiles of BigBrain staining intensities computed by Konrad Wagstyl, "
        "as described in the publication 'Wagstyl, K., et al (2020). BigBrain 3D atlas of "
        "cortical layers: Cortical and laminar thickness gradients diverge in sensory and "
        "motor cortices. PLoS Biology, 18(4), e3000678. "
        "http://dx.doi.org/10.1371/journal.pbio.3000678'."
        "Taken from the tutorial at https://github.com/kwagstyl/cortical_layers_tutorial "
        "and assigned to cytoarchitectonic regions of Julich-Brain."
    )

    _filter_attrs = cortical_profile.CorticalProfile._filter_attrs + ["location"]

    def __init__(
        self,
        regionname: str,
        depths: list,
        values: list,
        boundaries: list,
        location: point.Point
    ):
        from ..anchor import AnatomicalAnchor
        anchor = AnatomicalAnchor(
            location=location,
            region=regionname,
            species='Homo sapiens'
        )
        cortical_profile.CorticalProfile.__init__(
            self,
            description=self.DESCRIPTION,
            modality="Modified silver staining",
            anchor=anchor,
            depths=depths,
            values=values,
            unit="staining intensity",
            boundary_positions={
                b: boundaries[b[0]]
                for b in cortical_profile.CorticalProfile.BOUNDARIES
            }
        )
<<<<<<< HEAD
        self.location = location

    @property
    def filter_attributes(self) -> Dict[str, Union[str, point.Point]]:
        return {
            "class": self.__class__.__name__,
            "modality": self.modality,
            "location": self.location
        }

    @property
    def _compound_key(self):
        return (self.__class__.__name__, self.modality)

    @property
    def subfeature_index(self) -> point.Point:
        return self.location
=======
        self.location = location
>>>>>>> bc3f35cb
<|MERGE_RESOLUTION|>--- conflicted
+++ resolved
@@ -62,24 +62,4 @@
                 for b in cortical_profile.CorticalProfile.BOUNDARIES
             }
         )
-<<<<<<< HEAD
-        self.location = location
-
-    @property
-    def filter_attributes(self) -> Dict[str, Union[str, point.Point]]:
-        return {
-            "class": self.__class__.__name__,
-            "modality": self.modality,
-            "location": self.location
-        }
-
-    @property
-    def _compound_key(self):
-        return (self.__class__.__name__, self.modality)
-
-    @property
-    def subfeature_index(self) -> point.Point:
-        return self.location
-=======
-        self.location = location
->>>>>>> bc3f35cb
+        self.location = location