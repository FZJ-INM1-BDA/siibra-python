--- conflicted
+++ resolved
@@ -100,26 +100,6 @@
         self._filename = filename
         self._decode_func = decode_func
         self.regions = regions
-<<<<<<< HEAD
-        self._matrices = {}
-
-    @property
-    def filter_attributes(self) -> Dict[str, str]:
-        return {
-            "class": self.__class__.__name__,
-            "modality": self.modality,
-            "cohort": self.cohort,
-            "subject": self.subjects[0]
-        }
-
-    @property
-    def _compound_key(self):
-        return (self.__class__.__name__, self.modality, self.cohort)
-
-    @property
-    def subfeature_index(self) -> str:
-        return self.subjects[0]
-=======
         self._matrix = None
         self._subject = subject
         self._feature = feature
@@ -128,7 +108,6 @@
     def subject(self):
         """Returns the subject identifiers for which the matrix represents."""
         return self._subject
->>>>>>> bc3f35cb
 
     @property
     def feature(self):
