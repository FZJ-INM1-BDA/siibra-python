--- conflicted
+++ resolved
@@ -35,7 +35,7 @@
     )
 
 
-def from_points(points: List["point.Point"], newlabels: List[int] = None) -> "PointSet":
+def from_points(points: List["point.Point"], newlabels: List[Union[int, float, tuple]] = None) -> "PointSet":
     """
     Create a PointSet from an iterable of Points.
 
@@ -73,7 +73,7 @@
         coordinates: Union[List[Tuple], np.ndarray],
         space=None,
         sigma_mm: Union[int, float, List[Union[int, float]]] = 0,
-        labels: List[int] = None
+        labels: List[Union[int, float, tuple]] = None
     ):
         """
         Construct a 3D point set in the given reference space.
@@ -202,23 +202,14 @@
     def __getitem__(self, index: int):
         if (abs(index) >= self.__len__()):
             raise IndexError(
-<<<<<<< HEAD
                 f"Pointset with {self.__len__()} points "
                 f"cannot be accessed with index {index}."
-=======
-                f"Pointset has only {self.__len__()} points, "
-                f"but index of {index} was requested."
->>>>>>> 36da8c9b
             )
         return point.Point(
             self.coordinates[index, :],
             space=self.space,
             sigma_mm=self.sigma_mm[index],
-<<<<<<< HEAD
             label=None if self.labels is None else self.labels[index]
-=======
-            label=self.labels[index] if self.labels else None
->>>>>>> 36da8c9b
         )
 
     def __iter__(self):
@@ -228,11 +219,7 @@
                 self.coordinates[i, :],
                 space=self.space,
                 sigma_mm=self.sigma_mm[i],
-<<<<<<< HEAD
                 label=None if self.labels is None else self.labels[i]
-=======
-                label=self.labels[i] if self.labels else None
->>>>>>> 36da8c9b
             )
             for i in range(len(self))
         )
