# Copyright 2018-2021
# Institute of Neuroscience and Medicine (INM-1), Forschungszentrum Jülich GmbH

# Licensed under the Apache License, Version 2.0 (the "License");
# you may not use this file except in compliance with the License.
# You may obtain a copy of the License at

#     http://www.apache.org/licenses/LICENSE-2.0

# Unless required by applicable law or agreed to in writing, software
# distributed under the License is distributed on an "AS IS" BASIS,
# WITHOUT WARRANTIES OR CONDITIONS OF ANY KIND, either express or implied.
# See the License for the specific language governing permissions and
# limitations under the License.

from .concept import AtlasConcept, RegistrySrc, main_openminds_registry, provide_openminds_registry
from .space import PointSet, Space, Point, BoundingBox

from ..commons import (
    logger,
    ParcellationIndex,
    MapType,
    compare_maps,
    affine_scaling,
)

import numpy as np
import nibabel as nib
from memoization import cached
import re
from anytree import NodeMixin, PreOrderIter, search, RenderTree
from typing import Any, Dict, List, Union
from nibabel import Nifti1Image
from ..openminds.SANDS.v3.atlas import parcellationEntityVersion, parcellationEntity
from ..openminds.common import CommonConfig

REMOVE_FROM_NAME = [
    "hemisphere",
    " -",
    # region string used in receptor features sometimes contains both/Both keywords
    # when they are present, the regions cannot be parsed properly
    "both",
    "Both",
]

REGEX_TYPE = type(re.compile("test"))


class MixedNode(NodeMixin):

    # ref can also be a parcellation
    ref = None
    def __init__(self, ref):
        self.ref = ref

    def __getattr__(self, attr: str):
        return getattr(self.ref, attr)

class SiibraNode:
    def __init__(self):
        # if this line raises ValueError: object has no field "_node"
        # ensure the class has _node defined under class
        self._node = MixedNode(self)

    @property
    def children(self) -> List:
        return [c.ref for c in self._node.children]

    @property
    def parent(self):
        return self._node.parent and self._node.parent.ref

    @property
    def leaves(self):
        return self._node.leaves

    # do not use attribute setter
    # see https://github.com/samuelcolvin/pydantic/issues/1577
    def set_parent(self, value):
        self._node.parent = value and value._node

    def find(self, *arg, filter_children=False, build_group=False, groupname=None, **kwargs) -> List['SiibraNode']:
        """
        Proxy to [anytree.search.findall](https://anytree.readthedocs.io/en/latest/_modules/anytree/search.html)

        filter_: callable
        
        """
        if len(arg) > 0:
            region_spec = arg[0]
            kwargs['filter_'] = lambda node: node.ref.matches(region_spec)
            arg = arg[1:]

        return [mixed_node.ref for mixed_node in search.findall(
            self._node,
            *arg,
            **kwargs
        )]

    def __iter__(self):
        print('iter!')
        return (node.ref for node in PreOrderIter(self._node))

class Region(parcellationEntityVersion.Model, AtlasConcept, SiibraNode):
    """
    Representation of a region with name and more optional attributes
    """

    @staticmethod
    def _clear_name(name):
        result = name
        for word in REMOVE_FROM_NAME:
            result = result.replace(word, "")
        return " ".join(w for w in result.split(" ") if len(w))

    Config = CommonConfig

    _parcellation = None
    _parcellation_id = None
    _node = None
    _legacy_json = None

    @property
    def index(self) -> int:
        return self._legacy_json.get('labelIndex')

    @property
    def parcellation(self):
        try:
            return main_openminds_registry[self._parcellation_id] if self._parcellation_id else None
        except IndexError as e:
            logger.warning(f"cannot find parcellation with parc id {self._parcellation_id}")
            return None

    @property
    def volumes(self):
        if not self.has_annotation:
            return []
        if not self.has_annotation.inspired_by:
            return []
        return [main_openminds_registry[at_id] for at_id in self.has_annotation.inspired_by]

    def __init__(
        self,
        parcellation_id=None,
        attrs={},
        parent=None,
        children=None,
        dataset_specs=[],
        **data,
    ):
        """
        Constructs a new region object.

        Parameters
        ----------
        name : str
            Human-readable name of the rgion
        parcellation : Parcellation
            the parcellation object that this region belongs to
        parcellaton : int
            the integer label index used to mark the region in a labelled brain volume
        index : ParcellationIndex
            the integer label index used to specify one of muliple available maps, if any (otherwise None)
        attrs : dict
            A dictionary of arbitrary additional information
        parent : Region
            Parent of this region, if any
        volumes : Dict of VolumeSrc
            VolumeSrc objects indexed by (Space,MapType), representing available image datasets for this region map.
        """
        
        # regions are not modelled with an id yet in the configuration, so we create one here
        name = data.get('name')
        index = data.get('labelIndex')
        regionname = __class__._clear_name(name)
        

        parcellationEntityVersion.Model.__init__(self,**data)
        AtlasConcept.__init__(
            self, identifier=self.id, name=regionname
        )
<<<<<<< HEAD
        SiibraNode.__init__(self)
        self.set_parent(parent)

        self._parcellation_id = parcellation_id

        # TODO check if these properties are used anywhere

        # self.attrs = attrs
        # # this is only used for regions added by parcellation extension:
        # self.extended_from = None
        # child_has_mapindex = False

    def __iter__(self):
        return SiibraNode.__iter__(self)
=======
        self.parcellation = parcellation
        self.index = index
        self.attrs = attrs
        self.parent = parent
        # this is only used for regions added by parcellation extension:
        self.extended_from = None
        if children:
            self.children = children
            for c in self.children:
                c.parent = self
                c.parcellation = self.parcellation
>>>>>>> ff2048d9

    @staticmethod
    def copy(other: 'Region'):
        """
        copy contructor must detach the parent to avoid problems with
        the Anytree implementation.
        """
        # create an isolated object, detached from the other's tree
        region = Region(**other.dict())

        # Build the new subtree recursively
        region.children = tuple(Region.copy(c) for c in other.children)
        for c in region.children:
            c.parent = region
        region._datasets_cached = []
        # for d in other.datasets:
        #     region._datasets_cached.append(d)

        return region

    # TODO fix
    # @property
    # def labels(self):
    #     return {r.index.label for r in self if r.index.label is not None}

    # TODO fix
    @property
    def names(self):
        return [self.name]
        # return Registry(elements={r.key: r.name for r in self})

    def __eq__(self, other):
        return self.__hash__() == other.__hash__()

    def __hash__(self):
        """
        Identify a region by its parcellation key, region key, and parcellation index
        """
<<<<<<< HEAD
        return hash((str(self._parcellation.__hash__()) if self._parcellation else f'UNKNOWN_PARC:{self._parcellation_id}') + self.name)
=======
        return hash(f"{self.parcellation.key}_{self.key}_{self.index.map}_{self.index.label}")
>>>>>>> ff2048d9

    # TODO breaking change
    # has_parent is an existing attribute for model
    # method must be renamed has_parent -> has_node_parent
    def has_node_parent(self, parent: 'Region'):
        return parent._node in [a for a in self._node.ancestors]

    def includes(self, region: 'Region'):
        """
        Determine wether this regiontree includes the given region.
        """
<<<<<<< HEAD
        return region._node is self._node or region._node in self._node.descendants
=======
        return region == self or region in self.descendants

    @cached
    def find(
        self, regionspec, filter_children=False, build_group=False, groupname=None
    ):
        """
        Find regions that match the given region specification in the subtree
        headed by this region.

        Parameters
        ----------
        regionspec : any of
            - a string with a possibly inexact name, which is matched both
              against the name and the identifier key,
            - a regex applied to region names,
            - an integer, which is interpreted as a labelindex,
            - a full ParcellationIndex
            - a region object
        filter_children : Boolean
            If true, children of matched parents will not be returned
        build_group : Boolean, default: False
            If true, the result will be a single region object, or None.
            If needed,a group region of matched elements will be created.
        groupname : str (optional)
            Name of the resulting group region, if build_group is True

        Yield
        -----
        list of matching regions if build_group==False, else Region
        """
        if isinstance(regionspec, str) and regionspec in self.names:
            # key is given, this gives us an exact region
            match = anytree.search.find_by_attr(self, regionspec, name="key")
            if match is None:
                return []
            else:
                return [match]

        result = list(
            set(anytree.search.findall(self, lambda node: node.matches(regionspec)))
        )
        if len(result) > 1 and filter_children:

            # filter regions whose parent is in the list
            filtered = [r for r in result if r.parent not in result]

            # find any non-matched regions of which all children are matched
            complete_parents = list(
                {
                    r.parent
                    for r in filtered
                    if (r.parent is not None)
                    and all((c in filtered) for c in r.parent.children)
                }
            )

            if len(complete_parents) == 0:
                result = filtered
            else:
                # filter child regions again
                filtered += complete_parents
                result = [r for r in filtered if r.parent not in filtered]

        # ensure the result is a list
        if result is None:
            result = []
        elif isinstance(result, Region):
            result = [result]
        else:
            result = list(result)

        if build_group:
            # return a single region as the result
            if len(result) == 1:
                return result[0]
            elif len(result) > 1:
                return Region._build_grouptree(
                    result, self.parcellation, name=groupname
                )
            else:
                return None
        else:
            return sorted(result, key=lambda r: r.depth)
>>>>>>> ff2048d9

    @cached
    def matches(self, regionspec):
        """
        Checks wether this region matches the given region specification.

        Parameters
        ---------

        regionspec : any of
            - a string with a possibly inexact name, which is matched both
              against the name and the identifier key,
            - a regex applied to region names,
            - an integer, which is interpreted as a labelindex,
            - a full ParcellationIndex
            - a region object

        Yield
        -----
        True or False
        """

        if AtlasConcept.matches(self,regionspec):
            return True

        def splitstr(s):
            return [w for w in re.split(r"[^a-zA-Z0-9.]", s) if len(w) > 0]

        if isinstance(regionspec, Region):
            return self == regionspec
        elif isinstance(regionspec, int):
            # argument is int - a labelindex is expected
            return self.index.label == regionspec
        elif isinstance(regionspec, ParcellationIndex):
            return self.index == regionspec
        elif isinstance(regionspec, str):
            # string is given, perform some lazy string matching
            q = regionspec.lower().strip()
            
            # TODO
            # what is self.key?

            # if q == self.key.lower().strip():
            #     return True
            if q == self.name.lower().strip():
                return True
            else:
                words = splitstr(self.name.lower())
                return all(
                    [
                        w.lower() in words
                        for w in splitstr(__class__._clear_name(regionspec))
                    ]
                )
        # Python 3.6 does not support re.Pattern
        elif isinstance(regionspec, REGEX_TYPE):
            # match regular expression
            return any(regionspec.search(s) is not None for s in [self.name])
        else:
            raise TypeError(
                f"Cannot interpret region specification of type '{type(regionspec)}'"
            )

    @cached
    def build_mask(
        self,
        space: Space,
        resolution_mm=None,
        maptype: MapType = MapType.LABELLED,
        threshold_continuous=None,
    ):
        """
        Returns a mask where nonzero values denote
        voxels corresponding to the region.

        Parameters
        ----------
        space : Space
            The desired template space.
        resolution_mm : float or None (Default: None)
            Request the template at a particular physical resolution in mm.
            If None, the native resolution is used.
            Currently, this only works for the BigBrain volume.
        maptype: MapType
            Type of map to build ('labelled' will result in a binary mask,
            'continuous' attempts to build a continuous mask, possibly by
            elementwise maximum of continuous maps of children )
        threshold_continuous: float, or None
            if not None, masks will be preferably constructed by thresholding
            continuous maps with the given value.
        """
        spaceobj = Space.REGISTRY[space]
        if spaceobj.is_surface:
            raise NotImplementedError(
                "Region masks for surface spaces are not yet supported."
            )

        mask = None
        if isinstance(maptype, str):
            maptype = MapType[maptype.upper()]

        if self.has_regional_map(spaceobj, maptype):
            mask = self.get_regional_map(space, maptype).fetch(
                resolution_mm=resolution_mm
            )
        else:
            parcmap = self.parcellation.get_map(spaceobj, maptype)
            mask = parcmap.fetch_regionmap(self, resolution_mm=resolution_mm)

        if mask is None:
            logger.warn(
                f"Could not compute {maptype.name.lower()} mask for {self.name} in {spaceobj.name}."
            )
            return None

        if threshold_continuous is not None:
            assert maptype == MapType.CONTINUOUS
            data = np.asanyarray(mask.dataobj) > threshold_continuous
            assert any(data)
            mask = nib.Nifti1Image(data.astype("uint8").squeeze(), mask.affine)

        return mask

    def mapped_in_space(self, space):
        """
        Verifies wether this region is defined by an explicit map in the given space.
        """
<<<<<<< HEAD
        # the simplest case: the region has a non-empty parcellation index. Then we can assume it is mapped.
        if (
            self.index and
            len([v for v in self.parcellation.volumes if v.space == space])
=======
        # the simple case: the region has a non-empty parcellation index,
        # and its parcellation has a volumetric map in the requested space.
        if self.index != ParcellationIndex(None, None) and len(
            [v for v in self.parcellation.volumes if v.space == space]
>>>>>>> ff2048d9
        ):
            return True

        # Some regions have explicit regional maps
        for maptype in ["labelled", "continuous"]:
            if self.has_regional_map(space, maptype):
                return True

        # The last option is that this region has children,
        # and all of them are mapped in the requested space.
        if self.is_leaf:
            return False

        for child in self.children:
            if not child.mapped_in_space(space):
                return False
        return True

    @property
    def supported_spaces(self):
        """
        The list of spaces for which a mask could be extracted.
        Overwrites the corresponding method of AtlasConcept.
        """
        return [s for s in Space.REGISTRY if self.mapped_in_space(s)]

    def has_regional_map(self, space: Space, maptype: Union[str, MapType]):
        """
        Tests wether a specific map of this region is available.
        """
        return self.get_regional_map(space, maptype) is not None

    # @cached
    def get_regional_map(self, space: Space, maptype: Union[str, MapType]):
        """
        Retrieves and returns a specific map of this region, if available
        (otherwise None). This is typically a probability or otherwise
        continuous map, as opposed to the standard label mask from the discrete
        parcellation.

        Parameters
        ----------
        space : Space, or str
            Specifier for the template space
        maptype : MapType
            Type of map (e.g. continuous, labelled - see commons.MapType)
        """
        if isinstance(maptype, str):
            maptype = MapType[maptype.upper()]

        def maptype_ok(vsrc, maptype):
            if vsrc.map_type is None:
                return (maptype == MapType.CONTINUOUS) == (vsrc.is_float())
            else:
                return vsrc.map_type == maptype

        available = self.get_volumes(space)

        suitable = [v for v in available if maptype_ok(v, maptype)]
        if len(suitable) == 1:
            return suitable[0]
        elif len(suitable) == 0:
            return None
        else:
            raise NotImplementedError(
                f"Multiple regional maps found for {self} in {space}. This case is not expected."
            )

    def __getitem__(self, labelindex):
        """
        Given an integer label index, return the corresponding region.
        If multiple matches are found, return the unique parent if possible,
        otherwise create an artificial parent node.
        Otherwise, return None

        Parameters
        ----------

        regionlabel: int
            label index of the desired region.

        Return
        ------
        Region object
        """
        if not isinstance(labelindex, int):
            raise TypeError(
                "Index access into the regiontree expects label indices of integer type"
            )

        # first test this head node
        if self.index.label == labelindex:
            return self

        # Consider children, and return the one with smallest depth
        matches = list(
            filter(lambda x: x is not None, [c[labelindex] for c in self.children])
        )
        if matches:
            parentmatches = [m for m in matches if m.parent not in matches]
            if len(parentmatches) == 1:
                return parentmatches[0]
            else:
                # create an articicial parent region from the multiple matches
                custom_parent = Region._build_grouptree(
                    parentmatches, self.parcellation
                )
                assert custom_parent.index.label == labelindex
                logger.warning(
                    "Label index {} resolves to multiple regions. A customized region subtree is returned: {}".format(
                        labelindex, custom_parent.name
                    )
                )
                return custom_parent
        return None

    @staticmethod
    def _build_grouptree(regions, parcellation, name=None):
        """
        Creates an artificial subtree from a list of regions by adding a group
        parent and adding the regions as deep copies recursively.
        """
        # determine appropriate labelindex
        indices = []
        for tree in regions:
            indices.extend([r.index for r in tree])
        unique = set(indices)
        index = (
            next(iter(unique)) if len(unique) == 1 else ParcellationIndex(None, None)
        )

        if name is None:
            name = "Group: " + ",".join([r.name for r in regions])
        group = Region(
            name,
            parcellation,
            index,
            children=[Region.copy(r) for r in regions],
        )
        return group

    def __str__(self):
<<<<<<< HEAD
        return f"{self._parcellation.full_name if self._parcellation else f'unknown parc - {self._parcellation_id}'}: {self.name}"
=======
        return f"{self.name}"
>>>>>>> ff2048d9

    def __repr__(self):
        return "\n".join(
            "%s%s" % (pre, node.name)
            if hasattr(node, 'extended_from') and node.extended_from is None
            else "%s%s [extension region]" % (pre, node.name)
            for pre, _, node in RenderTree(self)
        )

    @cached
    def get_bounding_box(
        self,
        space: Space,
        maptype: MapType = MapType.LABELLED,
        threshold_continuous=None,
    ):
        """Compute the bounding box of this region in the given space.

        Parameters
        ----------
        space : Space or str):
            Requested reference space
        maptype: MapType
            Type of map to build ('labelled' will result in a binary mask,
            'continuous' attempts to build a continuous mask, possibly by
            elementwise maximum of continuous maps of children )
        threshold_continuous: float, or None
            if not None, masks will be preferably constructed by thresholding
            continuous maps with the given value.
        Returns:
            BoundingBox
        """
        spaceobj = Space.REGISTRY[space]
        try:
            mask = self.build_mask(
                spaceobj, maptype=maptype, threshold_continuous=threshold_continuous
            )
            return BoundingBox.from_image(mask, space=spaceobj)
        except (RuntimeError, ValueError):
            for other_space in self.parcellation.spaces - spaceobj:
                try:
                    mask = self.build_mask(
                        other_space,
                        maptype=maptype,
                        threshold_continuous=threshold_continuous,
                    )
                    logger.warn(
                        f"No bounding box for {self.name} defined in {spaceobj.name}, "
                        f"will warp the bounding box from {other_space.name} instead."
                    )
                    bbox = BoundingBox.from_image(mask, space=other_space)
                    if bbox is not None:
                        return bbox.warp(spaceobj)
                except RuntimeError:
                    continue
        logger.error(f"Could not compute bounding box for {self.name}.")
        return None

    def find_peaks(self, space: Space, min_distance_mm=5):
        """
        Find peaks of the region's continuous map in the given space, if any.

        Arguments:
        ----------
        space : Space
            requested reference space
        min_distance_mm : float
            Minimum distance between peaks in mm

        Returns:
        --------
        peaks: PointSet
        pmap: continuous map
        """
        spaceobj = Space.REGISTRY[space]
        pmap = self.get_regional_map(spaceobj, MapType.CONTINUOUS)
        if pmap is None:
            logger.warn(
                f"No continuous map found for {self.name} in {spaceobj.name}, "
                "cannot compute peaks."
            )
            return PointSet([], space)

        from skimage.feature.peak import peak_local_max

        img = pmap.fetch()
        dist = int(min_distance_mm / affine_scaling(img.affine) + 0.5)
        voxels = peak_local_max(
            img.get_fdata(),
            exclude_border=False,
            min_distance=dist,
        )
        return (
            PointSet(
                [np.dot(img.affine, [x, y, z, 1])[:3] for x, y, z in voxels],
                space=spaceobj,
            ),
            img,
        )

    def centroids(self, space: Space):
        """Compute the centroids of the region in the given space.

        Note that a region can generally have multiple centroids
        if it has multiple connected components in the map.
        """
        props = self.spatial_props(space)
        return [c["centroid"] for c in props["components"]]

    @cached
    def spatial_props(
        self,
        space: Space,
        maptype: MapType = MapType.LABELLED,
        threshold_continuous=None,
    ):
        """
        Compute spatial properties for connected components of this region in the given space.

        Parameters
        ----------
        space : Space
            the space in which the computation shall be performed
        maptype: MapType
            Type of map to build ('labelled' will result in a binary mask,
            'continuous' attempts to build a continuous mask, possibly by
            elementwise maximum of continuous maps of children )
        threshold_continuous: float, or None
            if not None, masks will be preferably constructed by thresholding
            continuous maps with the given value.

        Return
        ------
        dictionary of regionprops.
        """
        from skimage import measure

        if not isinstance(space, Space):
            space = Space.REGISTRY[space]

        if not self.mapped_in_space(space):
            raise RuntimeError(
                f"Spatial properties of {self.name} cannot be computed in {space.name}."
            )

        # build binary mask of the image
        pimg = self.build_mask(space)

        # determine scaling factor from voxels to cube mm
        scale = affine_scaling(pimg.affine)

        # compute properties of labelled volume
        A = np.asarray(pimg.get_fdata(), dtype=np.int32).squeeze()
        C = measure.label(A)

        # compute spatial properties of each connected component
        result = {"space": space, "components": []}
        for label in range(1, C.max() + 1):
            props = {}
            nonzero = np.c_[np.nonzero(C == label)]
            props["centroid"] = Point(
                np.dot(pimg.affine, np.r_[nonzero.mean(0), 1])[:3], space=space
            )
            props["volume"] = nonzero.shape[0] * scale

            result["components"].append(props)

        return result

    def compare(
        self,
        img: Nifti1Image,
        space: Space,
        use_maptype: MapType = MapType.CONTINUOUS,
        threshold_continuous: float = None,
        resolution_mm: float = None,
    ):
        """
        Compare the given image to the map of this region in the specified space.

        Parameters:
        -----------
        img: Nifti1Image
            Image to compare with
        space: Space
            Reference space to use
        use_maptype: MapType
            Type of map to build ('labelled' will result in a binary mask,
            'continuous' attempts to build a continuous mask, possibly by
            elementwise maximum of continuous maps of children )
        threshold_continuous: float, or None
            if not None, masks will be preferably constructed by thresholding
            continuous maps with the given value.
        """
        mask = self.build_mask(
            space,
            resolution_mm,
            maptype=use_maptype,
            threshold_continuous=threshold_continuous,
        )
        return compare_maps(mask, img)

    def print_tree(self):
        """
        Returns the hierarchy of all descendants of this region as a tree.
        """
        print(self.__repr__())

    @classmethod
    def parse_legacy(Cls, json_input: Dict[str, Any], parcellation_id=None, parent:'Region'=None) -> List['Region']:
        from ..volumes import VolumeSrc

        _name = json_input.get('name')
        regionname = Cls._clear_name(_name)
        idx=json_input.get('labelIndex')
        
        id = f"{parcellation_id}-{AtlasConcept._create_key((regionname+str(idx))).replace('NONE','X')}"

        laterality = []
        if 'left' in _name:
            laterality.append({
                "@id": "https://openminds.ebrains.eu/instances/laterality/left"
            })
        if "right" in _name:
            laterality.append({
                "@id": "https://openminds.ebrains.eu/instances/laterality/right"
            })

        pms = [ file
            for dataset in json_input.get('datasets', [])
            if dataset.get('@type') == 'fzj/tmp/volume_type/v0.0.1'
            for file in VolumeSrc.parse_legacy(dataset) ]

        has_annotation={
            "criteriaQualityType": {
                # TODO check criteriaQualityType
                "@id": "https://openminds.ebrains.eu/instances/criteriaQualityType/asserted	"
            },
            "internalIdentifier": f"{id}-annotation",
            "displayColor": "#{0:02x}{1:02x}{2:02x}".format(*json_input.get('rgb')) if json_input.get('rgb') else None,
            "laterality": laterality if len(laterality) > 0 else None,
            "inspiredBy": [{ "@id": pm.id } for pm in pms]
        }
            
        this_region = Cls(
            id=id,
            name=regionname,
            type='https://openminds.ebrains.eu/sands/ParcellationEntityVersion',
            has_annotation=has_annotation,
            lookup_label=str(idx) if idx else None,
            parcellation_id=parcellation_id,
            version_identifier='12',
            parent=parent,
        )

        this_region._legacy_json = json_input

        # TODO: parse _datasrc properly
        children = [child
            for c in json_input.get('children', [])
            for child in Cls.parse_legacy(
                json_input=c,
                parcellation_id=parcellation_id,
                parent=this_region,
            )
        ]

        return [ this_region, *children, *pms ]


@provide_openminds_registry(registry_src=RegistrySrc.EMPTY)
class VersionlessRegion(
    parcellationEntity.Model,
    SiibraNode
):
    def __init__(self, **kwarg):
        super().__init__(**kwarg)

    # TODO this method is still flawed.
    # need to check no duplicates are added
    @classmethod
    def add_region(Cls, region: Region):
        if not region.name:
            return
        if ('left' in region.name) or ('right' in region.name):
            return

        if region.name == 'overall':
            return

        def get_lookup_label(name: str):
            if name == 'cingulate gyrus, frontal part':
                return 'JBA_frontal-cingulate-gyrus'
            import re
            processed_name = name
            # rule, replace all brackets (and preceding white space)
            processed_name =  re.sub(r'\s+\(.*?\)$', '', processed_name)
            # rule, replace all ,s with _
            processed_name = re.sub(r',', '_', processed_name)
            # rule, replace all one or more continuous white space characters with -
            processed_name = re.sub(r'\s+', '-', processed_name)
            # rule: remove all 's entirely
            processed_name = re.sub(r'\'', '', processed_name)
            # rule: uppercase all Op's
            def sub_ops(match):
                return match.group(0).replace('Op', 'OP')
            processed_name = re.sub(r'Op[0-9]+', sub_ops, processed_name)
            return 'JBA_{}'.format(processed_name)

        def get_id(name: str):
            return 'https://openminds.ebrains.eu/instances/parcellationEntity/' + get_lookup_label(name)

        def get_has_version_from_existing(name:str):
            from requests import get
            url = 'https://raw.githubusercontent.com/HumanBrainProject/openMINDS_SANDS/v3/instances/atlas/parcellationEntity/JBA/{lookuplabel}.jsonld'.format(
                lookuplabel=get_lookup_label(name)
            )

            try:
                response = get(url)
            except RuntimeError:
                return None
            import json
            return json.loads(response).get('hasVersion', [])
        
        parent_id = get_id(region.parent.name) if region.parent and hasattr(region.parent, 'name') else None
        
        if hasattr(region.parent, 'name') and region.parent.name == 'overall':
            parent_id = 'https://openminds.ebrains.eu/instances/parcellationEntity/JBA_cerebral-cortex'

        if parent_id is None:
            parent_id = 'https://openminds.ebrains.eu/instances/parcellationEntity/JBA_julich-brain'

        has_version = get_has_version_from_existing(region.name) if all([
            ('left' in c.name) or ('right' in c.name)
            for c in region.children or []
        ]) else None
        Cls.REGISTRY.add(
            region.name,
            Cls(
                id=get_id(region.name),
                type='https://openminds.ebrains.eu/sands/ParcellationEntity',
                has_parent=[{ '@id': parent_id }] if parent_id else None,
                has_version=has_version,
                lookup_label=get_lookup_label(region.name),
                name=region.name
            )
        )
    Config = CommonConfig


if __name__ == "__main__":

    definition = {
        "name": "Interposed Nucleus (Cerebellum) - left hemisphere",
        "rgb": [170, 29, 10],
        "labelIndex": 251,
        "ngId": "jubrain mni152 v18 left",
        "children": [],
        "position": [-9205882, -57128342, -32224599],
        "originDatasets": [
            {
                "kgId": "658a7f71-1b94-4f4a-8f15-726043bbb52a",
                "kgSchema": "minds/core/dataset/v1.0.0",
                "filename": "Interposed Nucleus (Cerebellum) [v6.2, ICBM 2009c Asymmetric, left hemisphere]",
            }
        ],
    }<|MERGE_RESOLUTION|>--- conflicted
+++ resolved
@@ -180,7 +180,6 @@
         AtlasConcept.__init__(
             self, identifier=self.id, name=regionname
         )
-<<<<<<< HEAD
         SiibraNode.__init__(self)
         self.set_parent(parent)
 
@@ -195,19 +194,6 @@
 
     def __iter__(self):
         return SiibraNode.__iter__(self)
-=======
-        self.parcellation = parcellation
-        self.index = index
-        self.attrs = attrs
-        self.parent = parent
-        # this is only used for regions added by parcellation extension:
-        self.extended_from = None
-        if children:
-            self.children = children
-            for c in self.children:
-                c.parent = self
-                c.parcellation = self.parcellation
->>>>>>> ff2048d9
 
     @staticmethod
     def copy(other: 'Region'):
@@ -246,11 +232,7 @@
         """
         Identify a region by its parcellation key, region key, and parcellation index
         """
-<<<<<<< HEAD
         return hash((str(self._parcellation.__hash__()) if self._parcellation else f'UNKNOWN_PARC:{self._parcellation_id}') + self.name)
-=======
-        return hash(f"{self.parcellation.key}_{self.key}_{self.index.map}_{self.index.label}")
->>>>>>> ff2048d9
 
     # TODO breaking change
     # has_parent is an existing attribute for model
@@ -262,94 +244,7 @@
         """
         Determine wether this regiontree includes the given region.
         """
-<<<<<<< HEAD
         return region._node is self._node or region._node in self._node.descendants
-=======
-        return region == self or region in self.descendants
-
-    @cached
-    def find(
-        self, regionspec, filter_children=False, build_group=False, groupname=None
-    ):
-        """
-        Find regions that match the given region specification in the subtree
-        headed by this region.
-
-        Parameters
-        ----------
-        regionspec : any of
-            - a string with a possibly inexact name, which is matched both
-              against the name and the identifier key,
-            - a regex applied to region names,
-            - an integer, which is interpreted as a labelindex,
-            - a full ParcellationIndex
-            - a region object
-        filter_children : Boolean
-            If true, children of matched parents will not be returned
-        build_group : Boolean, default: False
-            If true, the result will be a single region object, or None.
-            If needed,a group region of matched elements will be created.
-        groupname : str (optional)
-            Name of the resulting group region, if build_group is True
-
-        Yield
-        -----
-        list of matching regions if build_group==False, else Region
-        """
-        if isinstance(regionspec, str) and regionspec in self.names:
-            # key is given, this gives us an exact region
-            match = anytree.search.find_by_attr(self, regionspec, name="key")
-            if match is None:
-                return []
-            else:
-                return [match]
-
-        result = list(
-            set(anytree.search.findall(self, lambda node: node.matches(regionspec)))
-        )
-        if len(result) > 1 and filter_children:
-
-            # filter regions whose parent is in the list
-            filtered = [r for r in result if r.parent not in result]
-
-            # find any non-matched regions of which all children are matched
-            complete_parents = list(
-                {
-                    r.parent
-                    for r in filtered
-                    if (r.parent is not None)
-                    and all((c in filtered) for c in r.parent.children)
-                }
-            )
-
-            if len(complete_parents) == 0:
-                result = filtered
-            else:
-                # filter child regions again
-                filtered += complete_parents
-                result = [r for r in filtered if r.parent not in filtered]
-
-        # ensure the result is a list
-        if result is None:
-            result = []
-        elif isinstance(result, Region):
-            result = [result]
-        else:
-            result = list(result)
-
-        if build_group:
-            # return a single region as the result
-            if len(result) == 1:
-                return result[0]
-            elif len(result) > 1:
-                return Region._build_grouptree(
-                    result, self.parcellation, name=groupname
-                )
-            else:
-                return None
-        else:
-            return sorted(result, key=lambda r: r.depth)
->>>>>>> ff2048d9
 
     @cached
     def matches(self, regionspec):
@@ -477,17 +372,10 @@
         """
         Verifies wether this region is defined by an explicit map in the given space.
         """
-<<<<<<< HEAD
         # the simplest case: the region has a non-empty parcellation index. Then we can assume it is mapped.
         if (
             self.index and
             len([v for v in self.parcellation.volumes if v.space == space])
-=======
-        # the simple case: the region has a non-empty parcellation index,
-        # and its parcellation has a volumetric map in the requested space.
-        if self.index != ParcellationIndex(None, None) and len(
-            [v for v in self.parcellation.volumes if v.space == space]
->>>>>>> ff2048d9
         ):
             return True
 
@@ -630,11 +518,7 @@
         return group
 
     def __str__(self):
-<<<<<<< HEAD
-        return f"{self._parcellation.full_name if self._parcellation else f'unknown parc - {self._parcellation_id}'}: {self.name}"
-=======
         return f"{self.name}"
->>>>>>> ff2048d9
 
     def __repr__(self):
         return "\n".join(
