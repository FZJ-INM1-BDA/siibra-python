# Copyright 2018-2021
# Institute of Neuroscience and Medicine (INM-1), Forschungszentrum Jülich GmbH

# Licensed under the Apache License, Version 2.0 (the "License");
# you may not use this file except in compliance with the License.
# You may obtain a copy of the License at

#     http://www.apache.org/licenses/LICENSE-2.0

# Unless required by applicable law or agreed to in writing, software
# distributed under the License is distributed on an "AS IS" BASIS,
# WITHOUT WARRANTIES OR CONDITIONS OF ANY KIND, either express or implied.
# See the License for the specific language governing permissions and
# limitations under the License.
"""Representation of a brain region."""
<<<<<<< HEAD
=======
from . import concept, space as _space, parcellation as _parcellation
from .relation_qualification import Qualification as RegionRelationship, RelationAssignment
>>>>>>> 44a7083c

from __future__ import annotations

from . import assignment, concept, space as _space, parcellation as _parcellation, structure

from ..locations import location, boundingbox, point, pointset
from ..volumes import parcellationmap, volume

from ..commons import (
    logger,
    MapType,
    affine_scaling,
    create_key,
    clear_name,
    InstanceTable,
    SIIBRA_DEFAULT_MAPTYPE,
    SIIBRA_DEFAULT_MAP_THRESHOLD
)
from ..exceptions import NoMapAvailableError, SpaceWarpingFailedError

import numpy as np
import re
import anytree
<<<<<<< HEAD
from typing import List, Set, Union
=======
from typing import List, Set, Union, Iterable, Dict, Callable
from nibabel import Nifti1Image
>>>>>>> 44a7083c
from difflib import SequenceMatcher
from dataclasses import dataclass, field
from ebrains_drive import BucketApiClient
import json
from functools import wraps
from concurrent.futures import ThreadPoolExecutor


REGEX_TYPE = type(re.compile("test"))

THRESHOLD_STATISTICAL_MAPS = None


@dataclass
class SpatialPropCmpt:
    centroid: point.Point
    volume: int


@dataclass
class SpatialProp:
    cog: SpatialPropCmpt = None
    components: List[SpatialPropCmpt] = field(default_factory=list)
    space: _space.Space = None


class Region(anytree.NodeMixin, concept.AtlasConcept, structure.BrainStructure):
    """
    Representation of a region with name and more optional attributes
    """

    _regex_re = re.compile(r'^\/(?P<expression>.+)\/(?P<flags>[a-zA-Z]*)$')
    _accepted_flags = "aiLmsux"
    _FETCH_CACHE_MAX_ENTRIES = 1

    def __init__(
        self,
        name: str,
        children: List["Region"] = [],
        parent: "Region" = None,
        shortname: str = "",
        description: str = "",
        modality: str = "",
        publications: list = [],
        datasets: list = [],
        rgb: str = None,
        spec=None,
    ):
        """
        Constructs a new Region object.

        Parameters
        ----------
        name : str
            Human-readable name of the region
        children: list[Region]
        parent: Region
        shortname: str
            Shortform of human-readable name (optional)
        description: str
            Textual description of the parcellation
        modality:  str or None
            Specification of the modality used for specifying this region
        publications: list
            List of associated publications, each a dictionary with "doi"
            and/or "citation" fields
        datasets: list
            datasets associated with this region
        rgb: str, default: None
            Hexcode of preferred color of this region (e.g. "#9FE770")
        spec: dict, default: None
            The preconfigured specification.
        """
        anytree.NodeMixin.__init__(self)
        concept.AtlasConcept.__init__(
            self,
            identifier=None,  # lazy property implementation below
            name=clear_name(name),
            species=None,  # lazy property implementation below
            shortname=shortname,
            description=description,
            modality=modality,
            publications=publications,
            datasets=datasets,
            spec=spec
        )

        # anytree node will take care to use this appropriately
        self.parent = parent
        self.children = children
        # convert hex to int tuple if rgb is given
        self.rgb = (
            None if rgb is None
            else tuple(int(rgb[p:p + 2], 16) for p in [1, 3, 5])
        )
        self._supported_spaces = None  # computed on 1st call of self.supported_spaces
        self._CACHED_REGION_SEARCHES = {}
<<<<<<< HEAD
        self._FETCH_CACHE = {}
=======
        self._str_aliases = None

    def get_related_regions(self) -> Iterable["RegionRelationAssessments"]:
        """
        Get assements on relations of this region to others defined on EBRAINS.

        Yields
        ------
        RegionRelationAssessments

        Example
        -------
        >>> region = siibra.get_region("monkey", "PG")^M
        >>> for assesment in region.get_related_regions():
        >>>    print(assesment)
        'PG' is homologous to 'Area PGa (IPL)'
        'PG' is homologous to 'Area PGa (IPL) left'
        'PG' is homologous to 'Area PGa (IPL) right'
        'PG' is homologous to 'Area PGa (IPL)'
        'PG' is homologous to 'Area PGa (IPL) left'
        'PG' is homologous to 'Area PGa (IPL) right'
        'PG' is homologous to 'Area PGa (IPL)'
        'PG' is homologous to 'Area PGa (IPL) right'
        'PG' is homologous to 'Area PGa (IPL) left'
        """
        yield from RegionRelationAssessments.parse_from_region(self)
>>>>>>> 44a7083c

    @property
    def id(self):
        if self.parent is None:
            return create_key(self.name)
        else:
            return f"{self.parent.root.id}_{create_key(self.name)}"

    @property
    def parcellation(self):
        if isinstance(self.root, _parcellation.Parcellation):
            return self.root
        else:
            return None

    @property
    def species(self):
        # lazy request of the root parcellation's species
        if self._species_cached is None:
            self._species_cached = self.parcellation.species
        return self._species_cached

    @staticmethod
    def copy(other: 'Region'):
        """
        copy constructor must detach the parent to avoid problems with
        the Anytree implementation.
        """
        # create an isolated object, detached from the other's tree
        region = Region(
            name=other.name,
            children=[Region.copy(c) for c in other.children],
            parent=None,
            shortname=other.shortname,
            description=other.description,
            modality=other.modality,
            publications=other.publications,
            datasets=other.datasets,
            rgb=other.rgb)

        for c in region.children:
            c.parent = region
        return region

    @property
    def names(self):
        return {r.name for r in self}

    def __eq__(self, other):
        """
        Compare this region with other objects. If other is a string,
        compare to key, name or id.
        """
        if isinstance(other, Region):
            return self.id == other.id
        if isinstance(other, str):
            if not self._str_aliases:
                self._str_aliases = {
                    self.name,
                    self.key,
                    self.id,
                }
                if self._spec:
                    ebrain_ids = [
                        value
                        for value in self._spec.get("ebrains", {}).values()
                        if isinstance(value, str)
                    ]
                    ebrain_nested_ids = [
                        _id
                        for value in self._spec.get("ebrains", {}).values() if isinstance(value, list)
                        for _id in value
                    ]
                    assert all(isinstance(_id, str) for _id in ebrain_nested_ids)
                    all_ebrain_ids = [
                        *ebrain_ids,
                        *ebrain_nested_ids
                    ]

                    self._str_aliases.update(all_ebrain_ids)

            return other in self._str_aliases
        return False

    def __hash__(self):
        return hash(self.id)

    def has_parent(self, parent):
        return parent in [a for a in self.ancestors]

    def includes(self, region):
        """
        Determine whether this region-tree includes the given region.

        Parameters
        ----------
        region: Region
        Returns
        -------
            bool
                True if the region is in the region-tree.
        """
        return region == self or region in self.descendants

    def find(
        self,
        regionspec,
        filter_children=False,
        find_topmost=True,
    ) -> List['Region']:
        """
        Find regions that match the given region specification in the subtree
        headed by this region.

        Parameters
        ----------
        regionspec: str, regex, int, Region
            - a string with a possibly inexact name (matched both against the name and the identifier key)
            - a string in '/pattern/flags' format to use regex search (acceptable flags: aiLmsux)
            - a regex applied to region names
            - a Region object
        filter_children : bool, default: False
            If True, children of matched parents will not be returned
        find_topmost : bool, default: True
            If True (requires `filter_children=True`), will return parent
            structures if all children are matched, even though the parent
            itself might not match the specification.
        Returns
        -------
        list[Region]
            list of regions matching to the regionspec
        Tip
        ---
        See example 01-003, find regions.
        """
        key = (regionspec, filter_children, find_topmost)
        MEM = self._CACHED_REGION_SEARCHES
        if key in MEM:
            return MEM[key]

        if isinstance(regionspec, str):
            # convert the specified string into a regex for matching
            regex_match = self._regex_re.match(regionspec)
            if regex_match:
                flags = regex_match.group('flags')
                expression = regex_match.group('expression')

                for flag in flags or []:  # catch if flags is nullish
                    if flag not in self._accepted_flags:
                        raise Exception(f"only accepted flag are in { self._accepted_flags }. {flag} is not within them")
                search_regex = (f"(?{flags})" if flags else "") + expression
                regionspec = re.compile(search_regex)

        candidates = list(
            anytree.search.findall(self, lambda node: node.matches(regionspec))
        )

        if len(candidates) > 1 and filter_children:
            filtered = []
            for region in candidates:
                children_included = [c for c in region.children if c in candidates]
                if len(children_included) > 0:
                    filtered.append(region)
                else:
                    if region.parent not in candidates:
                        filtered.append(region)

            # find any non-matched regions of which all children are matched
            if find_topmost:
                complete_parents = list(
                    {
                        r.parent
                        for r in filtered
                        if (r.parent is not None)
                        and all((c in filtered) for c in r.parent.children)
                    }
                )

                if len(complete_parents) == 0:
                    candidates = filtered
                else:
                    # filter child regions again
                    filtered += complete_parents
                    candidates = [
                        r for r in filtered
                        if (r.parent not in filtered) or r == regionspec
                    ]
            else:
                candidates = filtered

        # ensure the result is a list
        if candidates is None:
            candidates = []
        elif isinstance(candidates, Region):
            candidates = [candidates]
        else:
            candidates = list(candidates)

        found_regions = sorted(set(candidates), key=lambda r: r.depth)

        # reverse is set to True, since SequenceMatcher().ratio(), higher == better
        MEM[key] = (
            sorted(
                found_regions,
                reverse=True,
                key=lambda region: SequenceMatcher(None, str(region), regionspec).ratio(),
            )
            if isinstance(regionspec, str) else found_regions
        )

        return MEM[key]

    def matches(self, regionspec):
        """
        Checks whether this region matches the given region specification.

        Parameters
        ----------
        regionspec: str, regex, Region
            - a string with a possibly inexact name, which is matched both against the name and the identifier key,
            - a regex applied to region names,
            - a region object

        Returns
        -------
        bool
            If the regionspec matches to the Region.
        """
        if regionspec not in self._CACHED_MATCHES:
            def splitstr(s):
                return [w for w in re.split(r"[^a-zA-Z0-9.\-]", s) if len(w) > 0]

            if regionspec is None:
                self._CACHED_MATCHES[regionspec] = False

            elif isinstance(regionspec, Region):
                self._CACHED_MATCHES[regionspec] = self == regionspec

            elif isinstance(regionspec, str):
                # string is given, perform lazy string matching
                q = regionspec.lower().strip()
                if q == self.key.lower().strip():
                    self._CACHED_MATCHES[regionspec] = True
                elif q == self.id.lower().strip():
                    self._CACHED_MATCHES[regionspec] = True
                elif q == self.name.lower().strip():
                    self._CACHED_MATCHES[regionspec] = True
                else:
                    # match if all words of the query are also included in the region name
                    W = splitstr(clear_name(self.name.lower()))
                    Q = splitstr(clear_name(regionspec))
                    self._CACHED_MATCHES[regionspec] = all([any(
                        q.lower() == w or 'v' + q.lower() == w
                        for w in W
                    ) for q in Q])

            # TODO since dropping 3.6 support, maybe reimplement as re.Pattern ?
            elif isinstance(regionspec, REGEX_TYPE):
                # match regular expression
                self._CACHED_MATCHES[regionspec] = any(regionspec.search(s) is not None for s in [self.name, self.key])

            elif isinstance(regionspec, (list, tuple)):
                self._CACHED_MATCHES[regionspec] = any(self.matches(_) for _ in regionspec)

            else:
                raise TypeError(
                    f"Cannot interpret region specification of type '{type(regionspec)}'"
                )

        return self._CACHED_MATCHES[regionspec]

    def get_regional_map(
        self,
        space: Union[str, _space.Space],
        maptype: MapType = SIIBRA_DEFAULT_MAPTYPE,
        threshold: float = SIIBRA_DEFAULT_MAP_THRESHOLD,
        via_space: Union[str, _space.Space] = None
    ) -> volume.Volume:
        """
        Attempts to build a binary mask of this region in the given space,
        using the specified MapTypes.

        Parameters
        ----------
        space: Space or str
            The requested reference space
        maptype: MapType, default: SIIBRA_DEFAULT_MAPTYPE
            The type of map to be used ('labelled' or 'statistical')
        threshold: float, optional
            When fetching a statistical map, use this threshold to convert
            it to a binary mask
        via_space: Space or str
            If specified, fetch the map in this space first, and then perform
            a linear warping from there to the requested space.

            Tip
            ---
                You might want to use this if a map in the requested space
                is not available.

            Note
            ----
                This linear warping is an affine approximation of the
                nonlinear deformation, computed from the warped corner points
                of the bounding box (see siibra.locations.BoundingBox.estimate_affine()).
                It does not require voxel resampling, just replaces the affine
                matrix, but is less accurate than a full nonlinear warping,
                which is currently not supported in siibra-python for images.
        Returns
        -------
        Volume (use fetch() to get a NiftiImage)
        """
        # check for a cached object
        fetch_hash = hash(
            (self.__hash__(), hash(str(space)), hash(str(maptype)), hash(threshold), hash(str(via_space)))
        )
        if fetch_hash in self._FETCH_CACHE:
            return self._FETCH_CACHE[fetch_hash]

        if isinstance(maptype, str):
            maptype = MapType[maptype.upper()]

        # prepare space instances
        if isinstance(space, str):
            space = _space.Space.get_instance(space)
        fetch_space = space if via_space is None else via_space
        if isinstance(fetch_space, str):
            fetch_space = _space.Space.get_instance(fetch_space)

        result = None  # try to replace this with the actual regionmap volume

        # see if we find a map supporting the requested region
        for m in parcellationmap.Map.registry():
            if (
                m.space.matches(fetch_space)
                and m.parcellation == self.parcellation
                and m.provides_image
                and m.maptype == maptype
                and self.name in m.regions
            ):
                if maptype == MapType.STATISTICAL and threshold is None:
                    # return the statistical map as is
                    result = m.volumes[0]
                elif maptype == MapType.STATISTICAL:
                    # compute thresholded statistical map
                    logger.info(f"Thresholding statistical map at {threshold}")
                    statmap = m.fetch(region=self, format='image')
                    result = volume.from_array(
                        data=(statmap.get_fdata() > threshold).astype('uint8'),
                        affine=statmap.affine,
                        space=fetch_space,
                        name=f"Statistical map of {self.name} thresholded by {threshold}",
                    )
                else:
                    # compute region mask from labelled parcellation map
                    regionmask = m.fetch(region=self, format='image')
                    result = volume.from_array(
                        data=regionmask.dataobj,
                        affine=regionmask.affine,
                        space=fetch_space,
                        name=f"Mask of {self.name} in {m.parcellation.name}",
                    )
            if result is not None:
                break

        if result is None:
            # No region map available. Then see if we can build a map from the child regions
            if (len(self.children) > 0) and all(c.mapped_in_space(fetch_space) for c in self.children):
                dataobj = None
                affine = None
                logger.debug(f"Building mask of {self.name} in {self.parcellation} from {len(self.children)} child regions.")
                for c in self.children:
                    mask = c.get_regional_map(fetch_space, maptype, threshold).fetch(format='image')
                    if dataobj is None:
                        dataobj = np.asanyarray(mask.dataobj)
                        affine = mask.affine
                    else:
                        if np.linalg.norm(mask.affine - affine) > 1e-12:
                            raise NotImplementedError(
                                f"Child regions of '{self.name}' have different voxel spaces "
                                "and the aggregated subtree mask is not supported. "
                                f"Try getting masks of the children: {self.children}"
                            )
                        updates = mask.get_fdata() > dataobj
                        dataobj[updates] = mask.get_fdata()[updates]
                if dataobj is not None:
                    result = volume.from_array(dataobj, affine, space, f"Subtree mask built from {self.name}")

        if result is None:
            raise NoMapAvailableError(f"Cannot build region map for {self.name} from {str(maptype)} maps in {fetch_space}")

        if via_space is not None:
            # fetch used an intermediate reference space provided by 'via_space'.
            # We will now transform the affine to match the desired target space.
            bbox = boundingbox.BoundingBox.from_image(result, fetch_space)
            transform = bbox.estimate_affine(space)
            result = volume.from_array(
                result.dataobj,
                np.dot(transform, result.affine),
                space,
                (
                    f"Regional map of {self.name} fetched from {fetch_space.name} "
                    f"and linearly corrected to match {space.name}."
                )
            )

        while len(self._FETCH_CACHE) > self._FETCH_CACHE_MAX_ENTRIES:
            self._FETCH_CACHE.pop(next(iter(self._FETCH_CACHE)))
        self._FETCH_CACHE[fetch_hash] = result
        return result

    def mapped_in_space(self, space, recurse: bool = True) -> bool:
        """
        Verifies wether this region is defined by an explicit map in the given space.

        Parameters
        ----------
        space: Space or str
            reference space
        recurse: bool, default: True
            If True, check if all child regions are mapped instead
        Returns
        -------
        bool
        """
        from ..volumes.parcellationmap import Map
        for m in Map.registry():
            # Use and operant for efficiency (short circuiting logic)
            # Put the most inexpensive logic first
            if (
                self.name in m.regions
                and m.space.matches(space)
                and m.parcellation.matches(self.parcellation)
            ):
                return True
        if recurse and not self.is_leaf:
            # check if all children are mapped instead
            return all(c.mapped_in_space(space, recurse=True) for c in self.children)
        return False

    @property
    def supported_spaces(self) -> Set[_space.Space]:
        """
        The set of spaces for which a mask could be extracted.
        Overwrites the corresponding method of AtlasConcept.
        """
        if self._supported_spaces is None:
            self._supported_spaces = {s for s in _space.Space.registry() if self.mapped_in_space(s)}
        return self._supported_spaces

    def supports_space(self, space: _space.Space):
        """
        Return true if this region supports the given space, else False.
        """
        return any(s.matches(space) for s in self.supported_spaces)

    @property
    def spaces(self):
        return InstanceTable(
            matchfunc=_space.Space.matches,
            elements={s.key: s for s in self.supported_spaces},
        )

    def __contains__(self, other: Union[location.Location, Region]) -> bool:
        if isinstance(other, Region):
            return len(self.find(other)) > 0
        else:
            try:
                regionmap = self.get_regional_map(space=other.space)
                return regionmap.__contains__(other)
            except NoMapAvailableError:
                return False

    def assign(self, other: structure.BrainStructure) -> assignment.AnatomicalAssignment:
        """
        Compute assignment of a location to this region.

        Two cases:
        1) other is location -> get region map, call regionmap.assign(other)
        2) other is region -> just do a semantic check for the regions

        Parameters
        ----------
        other : Location or Region

        Returns
        -------
        assignment.AnatomicalAssignment or None
            None if there is no AssignmentQualification found.
        """
        if (self, other) in self._ASSIGNMENT_CACHE:
            return self._ASSIGNMENT_CACHE[self, other]
        if (other, self) in self._ASSIGNMENT_CACHE:
            if self._ASSIGNMENT_CACHE[other, self] is None:
                return None
            return self._ASSIGNMENT_CACHE[other, self].invert()

        if isinstance(other, location.Location):
            for space in [other.space] + list(self.supported_spaces - {other.space}):
                try:
                    regionmap = self.get_regional_map(space)
                    self._ASSIGNMENT_CACHE[self, other] = regionmap.assign(
                        other.warp(space)
                    )
                except Exception:
                    continue
                finally:
                    break
            if (self, other) not in self._ASSIGNMENT_CACHE:
                self._ASSIGNMENT_CACHE[self, other] = None
        else:  # other is a Region
            assert isinstance(other, Region)
            if self == other:
                qualification = assignment.AssignmentQualification.EXACT
            elif self.__contains__(other):
                qualification = assignment.AssignmentQualification.CONTAINS
            elif other.__contains__(self):
                qualification = assignment.AssignmentQualification.CONTAINED
            else:
                qualification = None
            if qualification is None:
                self._ASSIGNMENT_CACHE[self, other] = None
            else:
                self._ASSIGNMENT_CACHE[self, other] = assignment.AnatomicalAssignment(self, other, qualification)
        return self._ASSIGNMENT_CACHE[self, other]

    def __str__(self):
        return self.name

    def tree2str(self):
        """Render region-tree as a string"""
        return "\n".join(
            "%s%s" % (pre, node.name)
            for pre, _, node
            in anytree.RenderTree(self, style=anytree.render.ContRoundStyle)
        )

    def render_tree(self):
        """Prints the tree representation of the region"""
        print(self.tree2str())

    def get_bounding_box(
        self,
        space: _space.Space,
        maptype: MapType = MapType.LABELLED,
        threshold_statistical=None,
    ):
        """Compute the bounding box of this region in the given space.

        Parameters
        ----------
        space: Space or str
            Requested reference space
        maptype: MapType, default: MapType.LABELLED
            Type of map to build ('labelled' will result in a binary mask,
            'statistical' attempts to build a statistical mask, possibly by
            elementwise maximum of statistical maps of children)
        threshold_statistical: float, or None
            if not None, masks will be preferably constructed by thresholding
            statistical maps with the given value.
        Returns
        -------
        BoundingBox
        """
        spaceobj = _space.Space.get_instance(space)
        try:
            mask = self.get_regional_map(
                spaceobj, maptype=maptype, threshold=threshold_statistical
            )
            return mask.boundingbox
        except (RuntimeError, ValueError):
            for other_space in self.parcellation.spaces - spaceobj:
                try:
                    mask = self.get_regional_map(
                        other_space,
                        maptype=maptype,
                        threshold=threshold_statistical,
                    )
                    logger.warning(
                        f"No bounding box for {self.name} defined in {spaceobj.name}, "
                        f"will warp the bounding box from {other_space.name} instead."
                    )
                    bbox = boundingbox.BoundingBox.from_image(mask, space=other_space)
                    if bbox is not None:
                        return bbox.warp(spaceobj)
                except RuntimeError:
                    continue
        logger.error(f"Could not compute bounding box for {self.name}.")
        return None

    def compute_centroids(self, space: _space.Space) -> pointset.PointSet:
        """
        Compute the centroids of the region in the given space.

        Parameters
        ----------
        space: Space
            reference space in which the computation will be performed
        Returns
        -------
        PointSet
            Found centroids (as Point objects) in a PointSet
        Note
        ----
        A region can generally have multiple centroids if it has multiple
        connected components in the map.
        """
        props = self.spatial_props(space)
        return pointset.PointSet(
            [c.centroid for c in props.components],
            space=space
        )

    def spatial_props(
        self,
        space: _space.Space,
        maptype: MapType = MapType.LABELLED,
        threshold_statistical=None,
    ) -> SpatialProp:
        """
        Compute spatial properties for connected components of this region in the given space.

        TODO: this should go to the Volume class and just be called from here.

        Parameters
        ----------
        space: Space
            reference space in which the computation will be performed
        maptype: MapType, default: MapType.LABELLED
            Type of map to build ('labelled' will result in a binary mask,
            'statistical' attempts to build a statistical mask, possibly by
            elementwise maximum of statistical maps of children)
        threshold_statistical: float, or None
            if not None, masks will be preferably constructed by thresholding
            statistical maps with the given value.

        Returns
        -------
        Dict
            Dictionary of region's spatial properties
        """
        from skimage import measure

        if not isinstance(space, _space.Space):
            space = _space.Space.get_instance(space)

        result = SpatialProp(space=space)

        if not self.mapped_in_space(space):
            logger.warning(
                f"Spatial properties of {self.name} cannot be computed in {space.name}. "
                "This region is only mapped in these spaces: "
                f"{', '.join(s.name for s in self.supported_spaces)}"
            )
            return result

        # build binary mask of the image
        pimg = self.get_regional_map(
            space, maptype=maptype, threshold=threshold_statistical
        ).fetch()

        # determine scaling factor from voxels to cube mm
        scale = affine_scaling(pimg.affine)

        # compute properties of labelled volume
        A = np.asarray(pimg.get_fdata(), dtype=np.int32).squeeze()
        C = measure.label(A)

        # compute spatial properties of each connected component
        for label in range(1, C.max() + 1):
            nonzero = np.c_[np.nonzero(C == label)]
            result.components.append(
                SpatialPropCmpt(
                    centroid=point.Point(
                        np.dot(pimg.affine, np.r_[nonzero.mean(0), 1])[:3], space=space
                    ),
                    volume=nonzero.shape[0] * scale,
                )
            )

        # sort by volume
        result.components.sort(key=lambda cmp: cmp.volume, reverse=True)

        return result

    def __iter__(self):
        """
        Returns an iterator that goes through all regions in this subtree
        (including this parent region)
        """
        return anytree.PreOrderIter(self)

<<<<<<< HEAD
    def intersection(self, other: "location.Location") -> "location.Location":
        """ Use this region for filtering a location object. """

        if self.supports_space(other.space):
            try:
                volume = self.get_regional_map(other.space)
                if volume is not None:
                    return volume.intersection(other)
            except NotImplementedError:
                for child in self.children:
                    intersection_w_child = child.intersection(other)
                    if intersection_w_child is not None:
                        return intersection_w_child

        for space in sorted(self.supported_spaces):
            if space.provides_image:
                logger.info(f"Intersect {other} with {self} in {space}")
                try:
                    warped = other.warp(space)
                except SpaceWarpingFailedError:
                    continue
                assert warped is not None
                volume = self.get_regional_map(space)
                if volume is not None:
                    return volume.intersection(warped).warp(other.space)

        return None
=======

_get_reg_relation_asmgt_types: Dict[str, Callable] = {}


def _register_region_reference_type(ebrain_type: str):
    def outer(fn: Callable):
        _get_reg_relation_asmgt_types[ebrain_type] = fn

        @wraps(fn)
        def inner(*args, **kwargs):
            return fn(*args, **kwargs)
        return inner
    return outer


class RegionRelationAssessments(RelationAssignment[Region]):

    anony_client = BucketApiClient()

    @staticmethod
    def get_uuid(long_id: Union[str, Dict]):
        if isinstance(long_id, str):
            pass
        elif isinstance(long_id, dict):
            long_id = long_id.get("id")
            assert isinstance(long_id, str)
        else:
            raise RuntimeError("uuid arg must be str or object")
        uuid_search = re.search(r"(?P<uuid>[a-f0-9-]+)$", long_id)
        assert uuid_search, "uuid not found"
        return uuid_search.group("uuid")

    @staticmethod
    def parse_id_arg(_id: Union[str, List[str]]) -> List[str]:
        if isinstance(_id, list):
            assert all(isinstance(_i, str) for _i in _id), "all instances of pev should be str"
        elif isinstance(_id, str):
            _id = [_id]
        else:
            raise RuntimeError("parse_pev error: arg must be either list of str or str")
        return _id

    @classmethod
    def get_object(cls, obj: str):
        bucket = cls.anony_client.buckets.get_bucket("reference-atlas-data")
        return json.loads(bucket.get_file(obj).get_content())

    @classmethod
    def get_snapshot_factory(cls, type_str: str):
        def get_objects(_id: Union[str, List[str]]):
            _id = cls.parse_id_arg(_id)
            with ThreadPoolExecutor() as ex:
                return list(
                    ex.map(
                        cls.get_object,
                        [f"ebrainsquery/v3/{type_str}/{_}.json" for _ in _id]
                    ))
        return get_objects

    @classmethod
    def parse_relationship_assessment(cls, src: "Region", assessment):

        all_regions = [
            region
            for p in _parcellation.Parcellation.registry()
            for region in p
        ]

        overlap = assessment.get("qualitativeOverlap")
        targets = assessment.get("relationAssessment") or assessment.get("inRelationTo")
        assert len(overlap) == 1, f"should be 1&o1 overlap {len(overlap)!r} "
        overlap, = overlap
        for target in targets:
            target_id = cls.get_uuid(target)

            found_targets = [
                region
                for region in all_regions
                if region == target_id
            ]

            for found_target in found_targets:
                yield cls(query_structure=src, assigned_structure=found_target, qualification=RegionRelationship.parse_relation_assessment(overlap))

            if "https://openminds.ebrains.eu/sands/ParcellationEntity" in target.get("type"):
                pev_uuids = [
                    cls.get_uuid(has_version)
                    for pe in cls.get_snapshot_factory("ParcellationEntity")(target_id)
                    for has_version in pe.get("hasVersion")
                ]
                for reg in all_regions:
                    if reg in pev_uuids:
                        yield cls(query_structure=src, assigned_structure=reg, qualification=RegionRelationship.parse_relation_assessment(overlap))

    @classmethod
    @_register_region_reference_type("openminds/CustomAnatomicalEntity")
    def translate_cae(cls, src: "Region", _id: Union[str, List[str]]):
        caes = cls.get_snapshot_factory("CustomAnatomicalEntity")(_id)
        for cae in caes:
            for ass in cae.get("relationAssessment", []):
                yield from cls.parse_relationship_assessment(src, ass)

    @classmethod
    @_register_region_reference_type("openminds/ParcellationEntityVersion")
    def translate_pevs(cls, src: "Region", _id: Union[str, List[str]]):
        pe_uuids = [
            uuid for uuid in
            {
                cls.get_uuid(pe)
                for pev in cls.get_snapshot_factory("ParcellationEntityVersion")(_id)
                for pe in pev.get("isVersionOf")
            }
        ]
        pes = cls.get_snapshot_factory("ParcellationEntity")(pe_uuids)

        all_regions = [
            region
            for p in _parcellation.Parcellation.registry()
            for region in p
        ]

        for pe in pes:

            # other versions
            has_versions = pe.get("hasVersion", [])
            for has_version in has_versions:
                uuid = cls.get_uuid(has_version)

                # ignore if uuid is referring to src region
                if uuid == src:
                    continue

                found_targets = [
                    region
                    for region in all_regions
                    if region == uuid
                ]
                if len(found_targets) == 0:
                    logger.warning(f"other version with uuid {uuid} not found")
                    continue

                for found_target in found_targets:
                    yield cls(
                        query_structure=src,
                        assigned_structure=found_target,
                        qualification=RegionRelationship.OTHER_VERSION
                    )

            # homologuous
            relations = pe.get("inRelationTo", [])
            for relation in relations:
                yield from cls.parse_relationship_assessment(src, relation)

    @classmethod
    def parse_from_region(cls, region: "Region") -> Iterable["RegionRelationAssessments"]:
        if not region._spec:
            return None
        for ebrain_type, ebrain_ref in region._spec.get("ebrains", {}).items():
            if ebrain_type in _get_reg_relation_asmgt_types:
                fn = _get_reg_relation_asmgt_types[ebrain_type]
                yield from fn(cls, region, ebrain_ref)
>>>>>>> 44a7083c
<|MERGE_RESOLUTION|>--- conflicted
+++ resolved
@@ -13,15 +13,8 @@
 # See the License for the specific language governing permissions and
 # limitations under the License.
 """Representation of a brain region."""
-<<<<<<< HEAD
-=======
-from . import concept, space as _space, parcellation as _parcellation
-from .relation_qualification import Qualification as RegionRelationship, RelationAssignment
->>>>>>> 44a7083c
-
-from __future__ import annotations
-
-from . import assignment, concept, space as _space, parcellation as _parcellation, structure
+
+from . import assignment, concept, structure, space as _space, parcellation as _parcellation
 
 from ..locations import location, boundingbox, point, pointset
 from ..volumes import parcellationmap, volume
@@ -41,12 +34,7 @@
 import numpy as np
 import re
 import anytree
-<<<<<<< HEAD
-from typing import List, Set, Union
-=======
 from typing import List, Set, Union, Iterable, Dict, Callable
-from nibabel import Nifti1Image
->>>>>>> 44a7083c
 from difflib import SequenceMatcher
 from dataclasses import dataclass, field
 from ebrains_drive import BucketApiClient
@@ -143,19 +131,17 @@
             else tuple(int(rgb[p:p + 2], 16) for p in [1, 3, 5])
         )
         self._supported_spaces = None  # computed on 1st call of self.supported_spaces
+        self._str_aliases = None
         self._CACHED_REGION_SEARCHES = {}
-<<<<<<< HEAD
         self._FETCH_CACHE = {}
-=======
-        self._str_aliases = None
-
-    def get_related_regions(self) -> Iterable["RegionRelationAssessments"]:
+
+    def get_related_regions(self) -> Iterable["assignment.Qualification"]:
         """
         Get assements on relations of this region to others defined on EBRAINS.
 
         Yields
         ------
-        RegionRelationAssessments
+        Qualification
 
         Example
         -------
@@ -172,8 +158,7 @@
         'PG' is homologous to 'Area PGa (IPL) right'
         'PG' is homologous to 'Area PGa (IPL) left'
         """
-        yield from RegionRelationAssessments.parse_from_region(self)
->>>>>>> 44a7083c
+        yield from assignment.Qualification.parse_from_region(self)
 
     @property
     def id(self):
@@ -637,7 +622,7 @@
             elements={s.key: s for s in self.supported_spaces},
         )
 
-    def __contains__(self, other: Union[location.Location, Region]) -> bool:
+    def __contains__(self, other: Union[location.Location, 'Region']) -> bool:
         if isinstance(other, Region):
             return len(self.find(other)) > 0
         else:
@@ -662,7 +647,7 @@
         Returns
         -------
         assignment.AnatomicalAssignment or None
-            None if there is no AssignmentQualification found.
+            None if there is no Qualification found.
         """
         if (self, other) in self._ASSIGNMENT_CACHE:
             return self._ASSIGNMENT_CACHE[self, other]
@@ -687,11 +672,11 @@
         else:  # other is a Region
             assert isinstance(other, Region)
             if self == other:
-                qualification = assignment.AssignmentQualification.EXACT
+                qualification = assignment.Qualification.EXACT
             elif self.__contains__(other):
-                qualification = assignment.AssignmentQualification.CONTAINS
+                qualification = assignment.Qualification.CONTAINS
             elif other.__contains__(self):
-                qualification = assignment.AssignmentQualification.CONTAINED
+                qualification = assignment.Qualification.CONTAINED
             else:
                 qualification = None
             if qualification is None:
@@ -866,7 +851,6 @@
         """
         return anytree.PreOrderIter(self)
 
-<<<<<<< HEAD
     def intersection(self, other: "location.Location") -> "location.Location":
         """ Use this region for filtering a location object. """
 
@@ -894,7 +878,7 @@
                     return volume.intersection(warped).warp(other.space)
 
         return None
-=======
+
 
 _get_reg_relation_asmgt_types: Dict[str, Callable] = {}
 
@@ -910,7 +894,7 @@
     return outer
 
 
-class RegionRelationAssessments(RelationAssignment[Region]):
+class RegionRelationAssessments(assignment.Qualification[Region]):
 
     anony_client = BucketApiClient()
 
@@ -977,7 +961,7 @@
             ]
 
             for found_target in found_targets:
-                yield cls(query_structure=src, assigned_structure=found_target, qualification=RegionRelationship.parse_relation_assessment(overlap))
+                yield cls(query_structure=src, assigned_structure=found_target, qualification=assignment.parse_relation_assessment(overlap))
 
             if "https://openminds.ebrains.eu/sands/ParcellationEntity" in target.get("type"):
                 pev_uuids = [
@@ -987,7 +971,7 @@
                 ]
                 for reg in all_regions:
                     if reg in pev_uuids:
-                        yield cls(query_structure=src, assigned_structure=reg, qualification=RegionRelationship.parse_relation_assessment(overlap))
+                        yield cls(query_structure=src, assigned_structure=reg, qualification=assignment.parse_relation_assessment(overlap))
 
     @classmethod
     @_register_region_reference_type("openminds/CustomAnatomicalEntity")
@@ -1040,7 +1024,7 @@
                     yield cls(
                         query_structure=src,
                         assigned_structure=found_target,
-                        qualification=RegionRelationship.OTHER_VERSION
+                        qualification=assignment.Qualification.OTHER_VERSION
                     )
 
             # homologuous
@@ -1055,5 +1039,4 @@
         for ebrain_type, ebrain_ref in region._spec.get("ebrains", {}).items():
             if ebrain_type in _get_reg_relation_asmgt_types:
                 fn = _get_reg_relation_asmgt_types[ebrain_type]
-                yield from fn(cls, region, ebrain_ref)
->>>>>>> 44a7083c
+                yield from fn(cls, region, ebrain_ref)