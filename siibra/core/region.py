# Copyright 2018-2021
# Institute of Neuroscience and Medicine (INM-1), Forschungszentrum Jülich GmbH

# Licensed under the Apache License, Version 2.0 (the "License");
# you may not use this file except in compliance with the License.
# You may obtain a copy of the License at

#     http://www.apache.org/licenses/LICENSE-2.0

# Unless required by applicable law or agreed to in writing, software
# distributed under the License is distributed on an "AS IS" BASIS,
# WITHOUT WARRANTIES OR CONDITIONS OF ANY KIND, either express or implied.
# See the License for the specific language governing permissions and
# limitations under the License.

from .concept import AtlasConcept
from .space import PointSet, Space, Point, BoundingBox

from ..commons import (
    logger,
    Registry,
    ParcellationIndex,
    MapType,
    compare_maps,
    affine_scaling,
)
from ..retrieval.repositories import GitlabConnector

import numpy as np
import nibabel as nib
from memoization import cached
import re
import anytree
from typing import Union
from nibabel import Nifti1Image


REMOVE_FROM_NAME = [
    "hemisphere",
    " -",
    # region string used in receptor features sometimes contains both/Both keywords
    # when they are present, the regions cannot be parsed properly
    "both",
    "Both",
]

REGEX_TYPE=type(re.compile('test'))

class Region(anytree.NodeMixin, AtlasConcept):
    """
    Representation of a region with name and more optional attributes
    """

    CONNECTOR = GitlabConnector(
        server="https://jugit.fz-juelich.de", project=3009, reftag="master"
    )

    @staticmethod
    def _clear_name(name):
        result = name
        for word in REMOVE_FROM_NAME:
            result = result.replace(word, "")
        return " ".join(w for w in result.split(" ") if len(w))

    def __init__(
        self,
        name,
        parcellation,
        index: ParcellationIndex,
        attrs={},
        parent=None,
        children=None,
        dataset_specs=[],
    ):
        """
        Constructs a new region object.

        Parameters
        ----------
        name : str
            Human-readable name of the rgion
        parcellation : Parcellation
            the parcellation object that this region belongs to
        parcellaton : int
            the integer label index used to mark the region in a labelled brain volume
        index : ParcellationIndex
            the integer label index used to specify one of muliple available maps, if any (otherwise None)
        attrs : dict
            A dictionary of arbitrary additional information
        parent : Region
            Parent of this region, if any
        volumes : Dict of VolumeSrc
            VolumeSrc objects indexed by (Space,MapType), representing available image datasets for this region map.
        """
        regionname = __class__._clear_name(name)
        # regions are not modelled with an id yet in the configuration, so we create one here
        id = f"{parcellation.id}-{AtlasConcept._create_key((regionname+str(index))).replace('NONE','X')}"
        AtlasConcept.__init__(
            self, identifier=id, name=regionname, dataset_specs=dataset_specs
        )
        self.parcellation = parcellation
        self.index = index
        self.attrs = attrs
        self.parent = parent
        # this is only used for regions added by parcellation extension:
        self.extended_from = None
        child_has_mapindex = False
        if children:
            self.children = children
            for c in self.children:
                c.parent = self
                c.parcellation = self.parcellation
                if c.index.map is not None:
                    child_has_mapindex = True

        if (self.index.map is None) and (not child_has_mapindex):
            self.index.map = 0

    @staticmethod
    def copy(other):
        """
        copy contructor must detach the parent to avoid problems with
        the Anytree implementation.
        """
        # create an isolated object, detached from the other's tree
        region = Region(other.name, other.parcellation, other.index, other.attrs)

        # Build the new subtree recursively
        region.children = tuple(Region.copy(c) for c in other.children)
        for c in region.children:
            c.parent = region
        region._datasets_cached = []
        for d in other.datasets:
            region._datasets_cached.append(d)

        return region

    @property
    def labels(self):
        return {r.index.label for r in self if r.index.label is not None}

    @property
    def names(self):
        return Registry(elements={r.key: r.name for r in self})

    def __eq__(self, other):
        return self.__hash__() == other.__hash__()

    def __hash__(self):
        """
        Identify each region by its parcellation and region key.
        """
        return hash(self.parcellation.key + self.key)

    def has_parent(self, parent):
        return parent in [a for a in self.ancestors]

    def includes(self, region):
        """
        Determine wether this regiontree includes the given region.
        """
        return region == self or region in self.descendants

    @cached
    def find(
        self, regionspec, filter_children=False, build_group=False, groupname=None
    ):
        """
        Find regions that match the given region specification in the subtree
        headed by this region.

        Parameters
        ----------
        regionspec : any of
            - a string with a possibly inexact name, which is matched both
              against the name and the identifier key,
            - a regex applied to region names,
            - an integer, which is interpreted as a labelindex,
            - a full ParcellationIndex
            - a region object
        filter_children : Boolean
            If true, children of matched parents will not be returned
        build_group : Boolean, default: False
            If true, the result will be a single region object, or None.
            If needed,a group region of matched elements will be created.
        groupname : str (optional)
            Name of the resulting group region, if build_group is True

        Yield
        -----
        list of matching regions if build_group==False, else Region
        """
        if isinstance(regionspec, str) and regionspec in self.names:
            # key is given, this gives us an exact region
            match = anytree.search.find_by_attr(self, regionspec, name="key")
            if match is None:
                return []
            else:
                return [match]

        result = list(
            set(anytree.search.findall(self, lambda node: node.matches(regionspec)))
        )
        if len(result) > 1 and filter_children:

            # filter regions whose parent is in the list
            filtered = [r for r in result if r.parent not in result]

            # find any non-matched regions of which all children are matched
            complete_parents = list(
                {
                    r.parent
                    for r in filtered
                    if (r.parent is not None)
                    and all((c in filtered) for c in r.parent.children)
                }
            )

            if len(complete_parents) == 0:
                result = filtered
            else:
                # filter child regions again
                filtered += complete_parents
                result = [r for r in filtered if r.parent not in filtered]

        # ensure the result is a list
        if result is None:
            result = []
        elif isinstance(result, Region):
            result = [result]
        else:
            result = list(result)

        if build_group:
            # return a single region as the result
            if len(result) == 1:
                return result[0]
            elif len(result) > 1:
                return Region._build_grouptree(
                    result, self.parcellation, name=groupname
                )
            else:
                return None
        else:
            return result

    @cached
    def matches(self, regionspec):
        """
        Checks wether this region matches the given region specification.

        Parameters
        ---------

        regionspec : any of
            - a string with a possibly inexact name, which is matched both
              against the name and the identifier key,
            - a regex applied to region names,
            - an integer, which is interpreted as a labelindex,
            - a full ParcellationIndex
            - a region object

        Yield
        -----
        True or False
        """

        def splitstr(s):
            return [w for w in re.split(r"[^a-zA-Z0-9.-]", s) if len(w) > 0]

        if isinstance(regionspec, Region):
            return self == regionspec
        elif isinstance(regionspec, int):
            # argument is int - a labelindex is expected
            return self.index.label == regionspec
        elif isinstance(regionspec, ParcellationIndex):
            return self.index == regionspec
        elif isinstance(regionspec, str):
            # string is given, perform some lazy string matching
            q = regionspec.lower().strip()
            if q == self.key.lower().strip():
                return True
            elif q == self.name.lower().strip():
                return True
            else:
                words = splitstr(self.name.lower())
                return all(
                    [
                        w.lower() in words
                        for w in splitstr(__class__._clear_name(regionspec))
                    ]
                )
        # Python 3.6 does not support re.Pattern
        elif isinstance(regionspec, REGEX_TYPE):
            # match regular expression
            return any(regionspec.search(s) is not None for s in [self.name, self.key])
        else:
            raise TypeError(
                f"Cannot interpret region specification of type '{type(regionspec)}'"
            )

    @cached
    def build_mask(
        self,
        space: Space,
        resolution_mm=None,
        maptype: MapType = MapType.LABELLED,
        threshold_continuous=None,
    ):
        """
        Returns a mask where nonzero values denote
        voxels corresponding to the region.

        Parameters
        ----------
        space : Space
            The desired template space.
        resolution_mm : float or None (Default: None)
            Request the template at a particular physical resolution in mm.
            If None, the native resolution is used.
            Currently, this only works for the BigBrain volume.
        maptype: MapType
            Type of map to build ('labelled' will result in a binary mask,
            'continuous' attempts to build a continuous mask, possibly by
            elementwise maximum of continuous maps of children )
        threshold_continuous: float, or None
            if not None, masks will be preferably constructed by thresholding
            continuous maps with the given value.
        """
        spaceobj = Space.REGISTRY[space]
        mask = affine = None
        if isinstance(maptype, str):
            maptype = MapType[maptype.upper()]

        if self.has_regional_map(spaceobj, maptype):
            mask = self.get_regional_map(space, maptype).fetch(resolution_mm=resolution_mm)
        else:
            parcmap = self.parcellation.get_map(spaceobj,  maptype)
            mask = parcmap.fetch_regionmap(self, resolution_mm=resolution_mm)

        if threshold_continuous is not None:
            assert(maptype==MapType.CONTINUOUS)
            data = np.asanyarray(mask.dataobj) > threshold_continuous
            assert(any(data)) 
            mask = nib.Nifti1Image(data.astype('uint8').squeeze(), mask.affine)

        if mask is None:
            logger.warn(f"Could not compute {maptype} mask for {self.name} in {spaceobj.name}.")

        return mask

    def defined_in_space(self, space) -> bool:
        """
        Verifies wether this region is defined by a in the given space.
        """
        # the simplest case: the region has a non-empty parcellation index. Then we can assume it is mapped.
        if (
            self.index != ParcellationIndex(None, None) and
            len([v for v in self.parcellation.volumes if v.space==space])
        ):
            # Region has a non-empty parcellation index, 
            # *and* the parcellation provides a volumetric map in the requested space.
            return True

        for maptype in ["labelled", "continuous"]:
            if self.has_regional_map(space, maptype):
                return True
<<<<<<< HEAD
            try:
                M = self.parcellation.get_map(space, maptype=maptype)
                M.decode_region(self)
                return True
            except (ValueError, IndexError):
                pass
            except RuntimeError as e:
                # in the event that a malformed space is passed, return False
                # passing malformed space to self.parcellation.get_map raises Runtimeerror
                logger.debug(f'defined_in_space RunTimeError: {str(e)}')
                pass
=======

>>>>>>> 1f5e626a
        return False

    @property
    def supported_spaces(self):
        """
        The list of spaces for which a mask could be extracted. 
        Overwrites the corresponding method of AtlasConcept.
        """
        return [s for s in self.parcellation.spaces if self.defined_in_space(s)]

    def has_regional_map(self, space: Space, maptype: Union[str, MapType]):
        """
        Tests wether a specific map of this region is available.
        """
        try:
            return self.get_regional_map(space, maptype) is not None
        except RuntimeError:
            return False

    # @cached
    def get_regional_map(self, space: Space, maptype: Union[str, MapType]):
        """
        Retrieves and returns a specific map of this region, if available
        (otherwise None). This is typically a probability or otherwise
        continuous map, as opposed to the standard label mask from the discrete
        parcellation.

        Parameters
        ----------
        space : Space, or str
            Specifier for the template space
        maptype : MapType
            Type of map (e.g. continuous, labelled - see commons.MapType)
        """
        if isinstance(maptype, str):
            maptype = MapType[maptype.upper()]

        def maptype_ok(vsrc, maptype):
            if vsrc.map_type is None:
                return (maptype == MapType.CONTINUOUS) == (vsrc.is_float())
            else:
                return vsrc.map_type == maptype

        available = self.get_volumes(space)

        suitable = [v for v in available if maptype_ok(v, maptype)]
        if len(suitable) == 1:
            return suitable[0]
        elif len(suitable) == 0:
            return None
        else:
            raise NotImplementedError(
                f"Multiple regional maps found for {self} in {space}. This case is not expected."
            )

    def __getitem__(self, labelindex):
        """
        Given an integer label index, return the corresponding region.
        If multiple matches are found, return the unique parent if possible,
        otherwise create an artificial parent node.
        Otherwise, return None

        Parameters
        ----------

        regionlabel: int
            label index of the desired region.

        Return
        ------
        Region object
        """
        if not isinstance(labelindex, int):
            raise TypeError(
                "Index access into the regiontree expects label indices of integer type"
            )

        # first test this head node
        if self.index.label == labelindex:
            return self

        # Consider children, and return the one with smallest depth
        matches = list(
            filter(lambda x: x is not None, [c[labelindex] for c in self.children])
        )
        if matches:
            parentmatches = [m for m in matches if m.parent not in matches]
            if len(parentmatches) == 1:
                return parentmatches[0]
            else:
                # create an articicial parent region from the multiple matches
                custom_parent = Region._build_grouptree(
                    parentmatches, self.parcellation
                )
                assert custom_parent.index.label == labelindex
                logger.warning(
                    "Label index {} resolves to multiple regions. A customized region subtree is returned: {}".format(
                        labelindex, custom_parent.name
                    )
                )
                return custom_parent
        return None

    @staticmethod
    def _build_grouptree(regions, parcellation, name=None):
        """
        Creates an artificial subtree from a list of regions by adding a group
        parent and adding the regions as deep copies recursively.
        """
        # determine appropriate labelindex
        indices = []
        for tree in regions:
            indices.extend([r.index for r in tree])
        unique = set(indices)
        index = (
            next(iter(unique)) if len(unique) == 1 else ParcellationIndex(None, None)
        )

        if name is None:
            name = "Group: " + ",".join([r.name for r in regions])
        group = Region(
            name,
            parcellation,
            index,
            children=[Region.copy(r) for r in regions],
        )
        return group

    def __str__(self):
        return f"{self.parcellation.name}: {self.name}"

    def __repr__(self):
        return "\n".join(
            "%s%s" % (pre, node.name)
            if node.extended_from is None
            else "%s%s [extension region]" % (pre, node.name)
            for pre, _, node in anytree.RenderTree(self)
        )

    @cached
    def get_bounding_box(
        self,
        space: Space,
        maptype: MapType = MapType.LABELLED,
        threshold_continuous=None,
    ):
        """Compute the bounding box of this region in the given space.

        Parameters
        ----------
        space : Space or str):
            Requested reference space
        maptype: MapType
            Type of map to build ('labelled' will result in a binary mask,
            'continuous' attempts to build a continuous mask, possibly by
            elementwise maximum of continuous maps of children )
        threshold_continuous: float, or None
            if not None, masks will be preferably constructed by thresholding
            continuous maps with the given value.
        Returns:
            BoundingBox
        """
        spaceobj = Space.REGISTRY[space]
        try:
            mask = self.build_mask(
                spaceobj, maptype=maptype, threshold_continuous=threshold_continuous
            )
            return BoundingBox.from_image(mask, space=spaceobj)
        except (RuntimeError, ValueError):
            for other_space in self.parcellation.spaces - spaceobj:
                try:
                    mask = self.build_mask(
                        other_space,
                        maptype=maptype,
                        threshold_continuous=threshold_continuous,
                    )
                    logger.warn(
                        f"No bounding box for {self.name} defined in {spaceobj.name}, "
                        f"will warp the bounding box from {other_space.name} instead."
                    )
                    bbox = BoundingBox.from_image(mask, space=other_space)
                    if bbox is not None:
                        return bbox.warp(spaceobj)
                except RuntimeError:
                    continue
        logger.error(f"Could not compute bounding box for {self.name}.")
        return None

    def find_peaks(self, space: Space, min_distance_mm=5):
        """
        Find peaks of the region's continuous map in the given space, if any.

        Arguments:
        ----------
        space : Space
            requested reference space
        min_distance_mm : float
            Minimum distance between peaks in mm

        Returns:
        --------
        peaks: PointSet
        pmap: continuous map
        """
        spaceobj = Space.REGISTRY[space]
        pmap = self.get_regional_map(spaceobj, MapType.CONTINUOUS)
        if pmap is None:
            logger.warn(
                f"No continuous map found for {self.name} in {spaceobj.name}, "
                "cannot compute peaks."
            )
            return PointSet([], space)

        from skimage.feature.peak import peak_local_max

        img = pmap.fetch()
        dist = int(min_distance_mm / affine_scaling(img.affine) + .5)
        voxels = peak_local_max(
            img.get_fdata(),
            exclude_border=False,
            min_distance=dist,
        )
        return PointSet(
            [np.dot(img.affine, [x, y, z, 1])[:3] for x, y, z in voxels],
            space=spaceobj,
        ), img

    def centroids(self, space: Space):
        """ Compute the centroids of the region in the given space.
        
        Note that a region can generally have multiple centroids
        if it has multiple connected components in the map.
        """
        props = self.spatial_props(space)
        return [c['centroid'] for c in props['components']]

    @cached
    def spatial_props(
        self,
        space: Space,
        maptype: MapType = MapType.LABELLED,
        threshold_continuous=None,
    ):
        """
        Compute spatial properties for connected components of this region in the given space.

        Parameters
        ----------
        space : Space
            the space in which the computation shall be performed
        maptype: MapType
            Type of map to build ('labelled' will result in a binary mask,
            'continuous' attempts to build a continuous mask, possibly by
            elementwise maximum of continuous maps of children )
        threshold_continuous: float, or None
            if not None, masks will be preferably constructed by thresholding
            continuous maps with the given value.

        Return
        ------
        dictionary of regionprops.
        """
        from skimage import measure

        if not isinstance(space, Space):
            space = Space.REGISTRY[space]

        if not self.defined_in_space(space):
            raise RuntimeError(
                f"Spatial properties of {self.name} cannot be computed in {space.name}."
            )

        # build binary mask of the image
        pimg = self.build_mask(space)

        # determine scaling factor from voxels to cube mm
        scale = affine_scaling(pimg.affine)

        # compute properties of labelled volume
        A = np.asarray(pimg.get_fdata(), dtype=np.int32).squeeze()
        C = measure.label(A)

        # compute spatial properties of each connected component
        result = {"space": space, "components": []}
        for label in range(1, C.max() + 1):
            props = {}
            nonzero = np.c_[np.nonzero(C == label)]
            props["centroid"] = Point(
                np.dot(pimg.affine, np.r_[nonzero.mean(0), 1])[:3], space=space
            )
            props["volume"] = nonzero.shape[0] * scale

            result["components"].append(props)

        return result

    def compare(
        self,
        img: Nifti1Image,
        space: Space,
        use_maptype: MapType = MapType.CONTINUOUS,
        threshold_continuous: float = None,
        resolution_mm: float = None,
    ):
        """
        Compare the given image to the map of this region in the specified space.

        Parameters:
        -----------
        img: Nifti1Image
            Image to compare with
        space: Space
            Reference space to use
        use_maptype: MapType
            Type of map to build ('labelled' will result in a binary mask,
            'continuous' attempts to build a continuous mask, possibly by
            elementwise maximum of continuous maps of children )
        threshold_continuous: float, or None
            if not None, masks will be preferably constructed by thresholding
            continuous maps with the given value.
        """
        mask = self.build_mask(
            space,
            resolution_mm,
            maptype=use_maptype,
            threshold_continuous=threshold_continuous,
        )
        return compare_maps(mask, img)

    def print_tree(self):
        """
        Returns the hierarchy of all descendants of this region as a tree.
        """
        print(self.__repr__())

    def __iter__(self):
        """
        Returns an iterator that goes through all regions in this subtree
        (including this parent region)
        """
        return anytree.PreOrderIter(self)

    @classmethod
    def _from_json(cls, jsonstr, parcellation):
        """
        Provides an object hook for the json library to construct a Region
        object from a json definition.
        """

        # first construct any child objects
        # This is important due to the bottom-up way the tree gets
        # constructed in the Region constructor.
        children = []
        if "children" in jsonstr:
            if jsonstr["children"] is not None:
                for regiondef in jsonstr["children"]:
                    children.append(Region._from_json(regiondef, parcellation))

        # determine labelindex
        labelindex = jsonstr.get("labelIndex", None)
        if labelindex is None and len(children) > 0:
            L = [c.index.label for c in children]
            if (len(L) > 0) and (L.count(L[0]) == len(L)):
                labelindex = L[0]

        # Setup the region object
        pindex = ParcellationIndex(label=labelindex, map=jsonstr.get("mapIndex", None))
        result = cls(
            name=jsonstr["name"],
            parcellation=parcellation,
            index=pindex,
            attrs=jsonstr,
            children=children,
            dataset_specs=jsonstr.get("datasets", []),
        )

        return result


if __name__ == "__main__":

    definition = {
        "name": "Interposed Nucleus (Cerebellum) - left hemisphere",
        "rgb": [170, 29, 10],
        "labelIndex": 251,
        "ngId": "jubrain mni152 v18 left",
        "children": [],
        "position": [-9205882, -57128342, -32224599],
        "originDatasets": [
            {
                "kgId": "658a7f71-1b94-4f4a-8f15-726043bbb52a",
                "kgSchema": "minds/core/dataset/v1.0.0",
                "filename": "Interposed Nucleus (Cerebellum) [v6.2, ICBM 2009c Asymmetric, left hemisphere]",
            }
        ],
    }<|MERGE_RESOLUTION|>--- conflicted
+++ resolved
@@ -365,21 +365,6 @@
         for maptype in ["labelled", "continuous"]:
             if self.has_regional_map(space, maptype):
                 return True
-<<<<<<< HEAD
-            try:
-                M = self.parcellation.get_map(space, maptype=maptype)
-                M.decode_region(self)
-                return True
-            except (ValueError, IndexError):
-                pass
-            except RuntimeError as e:
-                # in the event that a malformed space is passed, return False
-                # passing malformed space to self.parcellation.get_map raises Runtimeerror
-                logger.debug(f'defined_in_space RunTimeError: {str(e)}')
-                pass
-=======
-
->>>>>>> 1f5e626a
         return False
 
     @property
