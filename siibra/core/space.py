--- conflicted
+++ resolved
@@ -13,18 +13,9 @@
 # See the License for the specific language governing permissions and
 # limitations under the License.
 
-<<<<<<< HEAD
 from datetime import date
 from typing import Any, Dict, Iterable, List, Tuple, Union
 from pydantic import BaseModel
-from cloudvolume import Bbox
-=======
-from .concept import AtlasConcept, provide_registry
-
-from ..commons import logger
-from ..retrieval import HttpRequest
-
->>>>>>> ff2048d9
 import re
 import numpy as np
 from abc import ABC, abstractmethod
@@ -390,11 +381,7 @@
                 f"Cannot decode the specification {spec} (type {type(spec)}) to create a point."
             )
 
-<<<<<<< HEAD
     def __init__(self, coordinatespec=None, space: Union[Space, Dict[str, str]]=None, sigma_mm:float=0., **data):
-=======
-    def __init__(self, coordinatespec, space: Space, sigma_mm: float = 0.0):
->>>>>>> ff2048d9
         """
         Construct a new 3D point set in the given reference space.
 
@@ -479,15 +466,11 @@
             return check(mask, self.coordinate)
 
     def warp(self, targetspace: Space):
-<<<<<<< HEAD
         """ Creates a new point by warping this point to another space """
         raise RuntimeError(f'wrapping is not yet implemented')
         # TODO properly implement wraping
         # perhaps patch linear xform backend to use space id instead of space name?
-=======
-        """Creates a new point by warping this point to another space"""
         assert targetspace is not None
->>>>>>> ff2048d9
         if not isinstance(targetspace, Space):
             targetspace = Space.REGISTRY[targetspace]
         if targetspace == self.space:
@@ -509,18 +492,12 @@
             coordinatespec=tuple(response["target_point"]), space=targetspace
         )
 
-<<<<<<< HEAD
     def __sub__(self, other: Union[numbers.Number, 'Point']) -> 'Point':
         """ Substract the coordinates of two points to get
-=======
-    def __sub__(self, other):
-        """Substract the coordinates of two points to get
->>>>>>> ff2048d9
         a new point representing the offset vector. Alternatively,
         subtract an integer from the all coordinates of this point
         to create a new one."""
         if isinstance(other, numbers.Number):
-<<<<<<< HEAD
             return Point(
                 [c - other for c in self.coordinates_tuple],
                 **self.dict(),
@@ -565,14 +542,7 @@
             np.array(self.coordinates_tuple) * float(number),
             **self.dict(),
         )
-=======
-            return Point([c - other for c in self.coordinate], self.space)
-
-        assert self.space == other.space
-        return Point(
-            [self.coordinate[i] - other.coordinate[i] for i in range(3)], self.space
-        )
-
+        
     def __lt__(self, other):
         o = other if self.space is None else other.warp(self.space)
         return all(self[i] < o[i] for i in range(3))
@@ -591,25 +561,6 @@
     def __ge__(self, other):
         return not self < other
 
-    def __add__(self, other):
-        """Add the coordinates of two points to get
-        a new point representing."""
-        if isinstance(other, numbers.Number):
-            return Point([c + other for c in self.coordinate], self.space)
-        assert self.space == other.space
-        return Point(
-            [self.coordinate[i] + other.coordinate[i] for i in range(3)], self.space
-        )
-
-    def __truediv__(self, number):
-        """Return a new point with divided
-        coordinates in the same space."""
-        return Point(np.array(self.coordinate) / float(number), self.space)
-
-    def __mult__(self, number):
-        """Return a new point with multiplied
-        coordinates in the same space."""
->>>>>>> ff2048d9
 
     __rmul__ = __mul__
 
@@ -642,7 +593,6 @@
             space=self.space,
         )
 
-<<<<<<< HEAD
     def __iter__(self) -> Iterable[float]:
         """ Return an iterator over the location,
         so the Point can be easily cast to list or tuple. """
@@ -659,50 +609,6 @@
         given as a dictionary, json string, or json filename. """
         raise RuntimeError(f'from_sands has been deprecated. Use constructor instead')
 
-=======
-    def __iter__(self):
-        """Return an iterator over the location,
-        so the Point can be easily cast to list or tuple."""
-        return iter(self.coordinate)
-
-    def __getitem__(self, index):
-        """Index access to the coefficients of this point."""
-        assert 0 <= index < 3
-        return self.coordinate[index]
-
-    @classmethod
-    def from_sands(cls, spec):
-        """Generate a point from an openMINDS/SANDS specification,
-        given as a dictionary, json string, or json filename."""
-
-        if isinstance(spec, str):
-            if path.isfile(spec):
-                with open(spec, "r") as f:
-                    obj = json.load(f)
-            else:
-                obj = json.loads(spec)
-        elif isinstance(spec, dict):
-            obj = spec
-        else:
-            raise NotImplementedError(
-                f"Cannot read openMINDS/SANDS info from {type(spec)} types."
-            )
-
-        assert obj["@type"] == "https://openminds.ebrains.eu/sands/CoordinatePoint"
-
-        # require space spec
-        space_id = obj["coordinateSpace"]["@id"]
-        assert Space.REGISTRY.provides(space_id)
-
-        # require a 3D point spec for the coordinates
-        assert all(c["unit"]["@id"] == "id.link/mm" for c in obj["coordinates"])
-
-        # build the Point
-        return cls(
-            list(np.float16(c["value"]) for c in obj["coordinates"]),
-            space=Space.REGISTRY[space_id],
-        )
->>>>>>> ff2048d9
 
     def bigbrain_section(self):
         """
