# Copyright 2018-2021
# Institute of Neuroscience and Medicine (INM-1), Forschungszentrum Jülich GmbH

# Licensed under the Apache License, Version 2.0 (the "License");
# you may not use this file except in compliance with the License.
# You may obtain a copy of the License at

#     http://www.apache.org/licenses/LICENSE-2.0

# Unless required by applicable law or agreed to in writing, software
# distributed under the License is distributed on an "AS IS" BASIS,
# WITHOUT WARRANTIES OR CONDITIONS OF ANY KIND, either express or implied.
# See the License for the specific language governing permissions and
# limitations under the License.

from datetime import date
from typing import Any, Dict, Iterable, List, Tuple, Union
from pydantic import BaseModel
from cloudvolume import Bbox
import re
import numpy as np
from abc import ABC, abstractmethod
from nibabel import Nifti1Image
from nibabel.affines import apply_affine
import json
from urllib.parse import quote
from os import path
import numbers


from .concept import AtlasConcept, RegistrySrc, provide_openminds_registry, main_openminds_registry
from ..openminds.common import CommonConfig
from ..commons import logger
from ..retrieval import HttpRequest
from ..openminds.SANDS.v3.atlas import commonCoordinateSpace 
from ..openminds.SANDS.v3.miscellaneous import coordinatePoint
from ..openminds.controlledTerms.v1 import species

@provide_openminds_registry(
    bootstrap_folder='spaces',
    registry_src=RegistrySrc.GITLAB,
)
class Space(
    commonCoordinateSpace.Model,
    AtlasConcept,
):
    """
    A particular brain reference space.
    """
    _atlases = set()

    def __init__(
        self,
        **data
    ):
        commonCoordinateSpace.Model.__init__(self, **data)
        AtlasConcept.__init__(self, identifier=self.id, name=self.full_name)
    
    # TODO fix species
    @property
    def species(self) -> List[species.Model]:
        return []

    @property
    def volumes(self):
        return [
            main_openminds_registry[img.get('@id')]
            for img in self.default_image
        ]

    def get_template(self):
        """
        Get the volumetric reference template image for this space.

        Yields
        ------
        A nibabel Nifti object representing the reference template, or None if not available.
        TODO Returning None is not ideal, requires to implement a test on the other side.
        """
        candidates = [vsrc for vsrc in self.volumes if vsrc.volume_type == self.type]
        if not len(candidates) == 1:
            raise RuntimeError(
                f"Could not resolve template image for {self.name}. This is most probably due to a misconfiguration of the volume src."
            )
        return candidates[0]

    def __getitem__(self, slices):
        """
        Get a volume of interest specification from this space.

        Arguments
        ---------
        slices: triple of slice
            defines the x, y and z range
        """
        if len(slices) != 3:
            raise TypeError(
                "Slice access to spaces needs to define x,y and z ranges (e.g. Space[10:30,0:10,200:300])"
            )
        point1 = [0 if s.start is None else s.start for s in slices]
        point2 = [s.stop for s in slices]
        if None in point2:
            # fill upper bounds with maximum physical coordinates
            T = self.get_template()
            shape = Point(T.get_shape(-1), None).transform(T.build_affine(-1))
            point2 = [
                shape[i] if v is None else v
                for i, v in enumerate(point2)]
        return self.get_bounding_box(point1, point2)

    def __lt__(self, other):
        return self.type < other.type

    def get_bounding_box(self, point1, point2):
        """
        Get a volume of interest specification from this space.

        Arguments
        ---------
        point1: 3D tuple defined in physical coordinates of this reference space
        point2: 3D tuple defined in physical coordinates of this reference space
        """
        return BoundingBox(point1, point2, self)

    @staticmethod
    def get_aliases(key: str, space: 'Space') -> List[str]:
        return [space.short_name]

    @staticmethod
    def parse_legacy_id(space_id: str) -> str:
        base_id = path.basename(space_id)
        return f'https://openminds.ebrains.eu/instances/CoordinateSpace/{base_id}'

    @classmethod
    def parse_legacy(Cls, json_input: Dict[str, Any]) -> 'Space':

        # import here to avoid circular dep
        from siibra.volumes.volume import VolumeSrc

        digital_identifier = None
        homepage = None
        how_to_cite = None
        ontology_identifier = None

        d = [vol_src
                for dataset in json_input.get('datasets')
                if dataset.get('@type') == 'fzj/tmp/volume_type/v0.0.1'
                for vol_src in VolumeSrc.parse_legacy(dataset)
            ]
        return [Cls(
            id=Space.parse_legacy_id(json_input.get('@id')),
            type="https://openminds.ebrains.eu/sands/CoordinateSpace",
            anatomical_axes_orientation={
                "@id": "https://openminds.ebrains.eu/vocab/anatomicalAxesOrientation/XYZ"
            },
            axes_origin=[
                commonCoordinateSpace.AxesOrigin(value=0),
                commonCoordinateSpace.AxesOrigin(value=0),
                commonCoordinateSpace.AxesOrigin(value=0),
            ],
            default_image=[ { '@id': ds.id } for ds in d],
            full_name=json_input.get('name'),
            native_unit={
                '@id': 'https://openminds.ebrains.eu/controlledTerms/Terminology/unitOfMeasurement/um'
            },
            release_date=date(2015, 1, 1),
            short_name=json_input.get('shortName') or json_input.get('name'),
            version_identifier=json_input.get('name')
        ), *d]

    Config = CommonConfig

# backend for transforming coordinates between spaces
SPACEWARP_SERVER = "https://hbp-spatial-backend.apps.hbp.eu/v1"


# lookup of space identifiers to be used by SPACEWARP_SERVER
SPACEWARP_IDS = dict()


class Location(ABC):
    """
    Abstract base class for locations in a given reference space.
    """

    @property
    def is_legacy(self):
        return not isinstance(self, BaseModel)

    def __init__(self, space: Space):
        if self.is_legacy:
            if space is None:
                # typically only used for temporary entities, e.g. in individual voxel spaces.
                self.space = None
            else:
                self.space = Space.REGISTRY[space]

    @abstractmethod
    def intersects_mask(self, mask: Nifti1Image):
        """
        Verifies wether this 3D location intersects the given mask.

        NOTE: The affine matrix of the image must be set to warp voxels
        coordinates into the reference space of this Bounding Box.
        """
        pass

    @abstractmethod
    def warp(self, targetspace: Space):
        """Generates a new location by warping the
        current one into another reference space."""
        pass

    @abstractmethod
    def transform(self, affine: np.ndarray, space: Space = None):
        """Returns a new location obtained by transforming the
        reference coordinates of this one with the given affine matrix.

        Parameters
        ----------
        affine : numpy 4x4 ndarray
            affine matrix
        space : Space, or None (optional)
            Target reference space which is reached after
            applying the transform. Note that the consistency
            of this cannot be checked and is up to the user.
        """
        pass

    @abstractmethod
    def __iter__(self):
        """ To be implemented in derived classes to return an iterator
        over the coordinates associated with the location. """
        pass

    def __str__(self):
        if self.space is None:
            return (
                f"{self.__class__.__name__} "
                f"[{','.join(str(l) for l in iter(self))}]"
            )
        else:
            return (
                f"{self.__class__.__name__} in {self.space.name} "
                f"[{','.join(str(l) for l in iter(self))}]"
            )

    @classmethod
    def from_sands(cls, spec):
        """ Try to build a location object from an openMINDS/SANDS specification. """
        if isinstance(spec, str):
            if path.isfile(spec):
                with open(spec, 'r') as f:
                    obj = json.load(f)
            else:
                obj = json.loads(spec)
        elif isinstance(spec, dict):
            obj = spec
        else:
            raise NotImplementedError(f'Cannot read openMINDS/SANDS info from {type(spec)} types.')

        if obj['@type'] == "https://openminds.ebrains.eu/sands/CoordinatePoint":
            return Point.from_sands(obj)
        elif obj['@type'] == "tmp/poly":
            return PointSet.from_sands(obj)
        else:
            raise NotImplementedError(
                "Building location objects from openMINDS/Sands "
                f"type {obj['@type']} is not yet supported."
            )


class WholeBrain(Location):
    """
    Trivial location class for formally representing
    location in a particular reference space. Which
    is not further specified.
    """

    def __init__(self, space: Space):
        if space is None:
            # typically only used for temporary entities, e.g. in individual voxel spaces.
            self.space = None
        else:
            self.space = Space.REGISTRY[space]

    def intersects_mask(self, mask: Nifti1Image):
        """ Always true for whole brain features """
        return True

    def warp(self, targetspace: Space):
        """ Generates a new whole brain location
        in another reference space. """
        return self.__class__(targetspace)

    def transform(self, affine: np.ndarray, space: Space = None):
        """ Does nothing. """
        pass

    def __iter__(self):
        """ To be implemented in derived classes to return an iterator
        over the coordinates associated with the location. """
        yield from ()

    def __str__(self):
        return f"{self.__class__.__name__} in {self.space.name}"


# n.b. coordinate point cannot yet be properly implemented
# pending https://github.com/HumanBrainProject/openMINDS_SANDS/issues/150
class Point(coordinatePoint.Model, Location):
    """A single 3D point in reference space."""

    @staticmethod
    def parse(spec, unit="mm") -> Tuple[float, float, float]:
        """Converts a 3D coordinate specification into a 3D tuple of floats.

        Parameters
        ----------
        spec : Any of str, tuple(float,float,float)
            For string specifications, comma separation with decimal points are expected.
        unit : str 
            specification of the unit (only 'mm' supported so far)

        Returns
        -------
        tuple(float,float,float)
        """
        if unit != "mm":
            raise NotImplementedError(
                "Coordinate parsing from strings is only supported for mm specifications so far."
            )
        if isinstance(spec, str):
            pat = r"([-\d\.]*)" + unit
            digits = re.findall(pat, spec)
            if len(digits) == 3:
                return tuple(float(d) for d in digits)
        elif (
            isinstance(spec, (tuple, list))
            and len(spec) in [3, 4]
        ):
            if len(spec) == 4:
                assert(spec[3] == 1)
            return tuple(float(v) for v in spec[:3])
        elif isinstance(spec, np.ndarray) and spec.size == 3:
            return tuple(spec)
        elif isinstance(spec, Point):
            return spec.coordinate
        else:
            raise ValueError(
                f"Cannot decode the specification {spec} (type {type(spec)}) to create a point."
            )

<<<<<<< HEAD
    def __init__(self, coordinatespec=None, space: Union[Space, Dict[str, str]]=None, **data):
=======
    def __init__(self, coordinatespec, space: Space, sigma_mm:float=0.):
>>>>>>> e2c3f76c
        """
        Construct a new 3D point set in the given reference space.

        Parameters
        ----------
        coordinate : 3-tuple of int/float, or string specification
            Coordinate in mm of the given space
        space : Space
<<<<<<< HEAD
            (deprecated) The reference space. The **data object should contain reference to space.
        """
        coordinatePoint.Model.__init__(self, **data)

        space_id = None
        if isinstance(space, Space):
            referenced_space = space
            space_id = space.id
        elif isinstance(space, dict):
            space_id = space.get('@id')
            assert space_id is not None
            referenced_space = Space.REGISTRY[space_id]

        if space_id is None:
            space_id = self.coordinate_space.get('@id')
            referenced_space = Space.REGISTRY[space_id]
        else:
            assert space_id == self.coordinate_space.get('@id')

        Location.__init__(self, space=referenced_space)

        if coordinatespec is not None:
            x, y, z = Point.parse(coordinatespec)
            self.coordinates[0].value = x
            self.coordinates[1].value = y
            self.coordinates[2].value = z

            if isinstance(coordinatespec, Point):
                assert(coordinatespec.space == space)
    
    @property
    def coordinates_tuple(self) -> Tuple[float, float, float]:
        return tuple(c.value for c in self.coordinates)
=======
            The reference space
        sigma_mm : float
            Optional location uncertainy of the point 
            (will be intrepreded as the isotropic standard deviation of the location)
        """
        Location.__init__(self, space)
        self.coordinate = Point.parse(coordinatespec)
        self.sigma = sigma_mm
        if isinstance(coordinatespec, Point):
            assert coordinatespec.sigma == sigma_mm
            assert coordinatespec.space == space
>>>>>>> e2c3f76c

    @property
    def homogeneous(self):
        """ The homogenous coordinate of this point as a 4-tuple,
        obtained by appending '1' to the original 3-tuple. """
        return self.coordinate + (1,)

    def intersects_mask(self, mask: Nifti1Image):
        """Returns true if this point lies in the given mask.

        NOTE: The affine matrix of the image must be set to warp voxels
        coordinates into the reference space of this Bounding Box.
        """
        # transform physical coordinates to voxel coordinates for the query
        def check(mask, c):
            voxel = (apply_affine(np.linalg.inv(mask.affine), c) + 0.5).astype(int)
            if np.any(voxel >= mask.dataobj.shape):
                return False
            if np.any(voxel < 0):
                return False
            if mask.dataobj[voxel[0], voxel[1], voxel[2]] == 0:
                return False
            return True

        if mask.ndim == 4:
            return any(
                check(mask.slicer[:, :, :, i], self.coordinate)
                for i in range(mask.shape[3])
            )
        else:
            return check(mask, self.coordinate)

    def warp(self, targetspace: Space):
        """ Creates a new point by warping this point to another space """
        raise RuntimeError(f'wrapping is not yet implemented')
        # TODO properly implement wraping
        # perhaps patch linear xform backend to use space id instead of space name?
        if not isinstance(targetspace, Space):
            targetspace = Space.REGISTRY[targetspace]
        if targetspace == self.space:
            return self
        if any(s not in SPACEWARP_IDS for s in [self.space, targetspace]):
            raise ValueError(
                f"Cannot convert coordinates between {self.space} and {targetspace}"
            )
        url = "{server}/transform-point?source_space={src}&target_space={tgt}&x={x}&y={y}&z={z}".format(
            server=SPACEWARP_SERVER,
            src=quote(SPACEWARP_IDS[Space.REGISTRY[self.space]]),
            tgt=quote(SPACEWARP_IDS[Space.REGISTRY[targetspace]]),
            x=self.coordinate[0],
            y=self.coordinate[1],
            z=self.coordinate[2],
        )
        response = HttpRequest(url, lambda b: json.loads(b.decode())).get()
        return self.__class__(
            coordinatespec=tuple(response["target_point"]),
            space=targetspace
        )

    def __sub__(self, other: Union[numbers.Number, 'Point']) -> 'Point':
        """ Substract the coordinates of two points to get
        a new point representing the offset vector. Alternatively,
        subtract an integer from the all coordinates of this point
        to create a new one."""
        if isinstance(other, numbers.Number):
            return Point(
                [c - other for c in self.coordinates_tuple],
                **self.dict(),
            )

        assert(self.coordinate_space == other.coordinate_space)
        return Point(
            [
                self.coordinates_tuple[i] - other.coordinates_tuple[i]
                for i in range(3)],
            **self.dict(),
        )

    def __add__(self, other: Union[numbers.Number, 'Point']) -> 'Point':
        """ Add the coordinates of two points to get
        a new point representing. """
        if isinstance(other, numbers.Number):
            return Point(
                [c + other for c in self.coordinates_tuple],
                **self.dict(),
            )
        assert(self.coordinate_space == other.coordinate_space)
        return Point(
            [
                self.coordinates_tuple[i] + other.coordinates_tuple[i]
                for i in range(3)],
            **self.dict(),
        )

    def __truediv__(self, number: numbers.Number) -> 'Point':
        """ Return a new point with divided
        coordinates in the same space. """
        return Point(
            np.array(self.coordinates_tuple) / float(number),
            **self.dict(),
        )

    def __mul__(self, number: numbers.Number) -> 'Point':
        """ Return a new point with multiplied
        coordinates in the same space. """
        return Point(
            np.array(self.coordinates_tuple) * float(number),
            **self.dict(),
        )

    __rmul__ = __mul__

    def transform(self, affine: np.ndarray, space: Space = None) -> 'Point':
        """Returns a new Point obtained by transforming the
        coordinate of this one with the given affine matrix.

        Parameters
        ----------
        affine : numpy 4x4 ndarray
            affine matrix
        space : Space, or None (optional)
            Target reference space which is reached after
            applying the transform. Note that the consistency
            of this cannot be checked and is up to the user.
        """
        x, y, z, h = np.dot(affine, self.homogeneous)
        if h != 1:
            logger.warning(f"Homogeneous coordinate is not one: {h}")
        return self.__class__((x / h, y / h, z / h), space)

    def get_enclosing_cube(self, width_mm) -> 'BoundingBox':
        """
        Create a bounding box centered around this point with the given width.
        """
        offset = width_mm / 2
        return BoundingBox(
            point1=self - offset,
            point2=self + offset,
            space=self.space,
        )

    def __iter__(self) -> Iterable[float]:
        """ Return an iterator over the location,
        so the Point can be easily cast to list or tuple. """
        return iter(self.coordinates_tuple)

    def __getitem__(self, index) -> float:
        """ Index access to the coefficients of this point. """
        assert(0 <= index < 3)
        return self.coordinates_tuple[index]

    @classmethod
    def from_sands(cls, spec):
        """ Generate a point from an openMINDS/SANDS specification,
        given as a dictionary, json string, or json filename. """
        raise RuntimeError(f'from_sands has been deprecated. Use constructor instead')


    def bigbrain_section(self):
        """
        Estimate the histological section number of BigBraing
        which corresponds to this point. If the point is given
        in another space, a warping to BigBrain space will be tried.
        """
        if self.space == Space.REGISTRY['bigbrain']:
            coronal_position = self[1]
        else:
            try:
                bigbrain_point = self.warp('bigbrain')
                coronal_position = bigbrain_point[1]
            except Exception:
                raise RuntimeError(
                    "BigBrain section numbers can only be determined "
                    "for points in BigBrain space, but the given point "
                    f"is given in '{self.space.name}' and could not "
                    "be converted.")
        return int((coronal_position + 70.) / 0.02 + 1.5)

    Config = CommonConfig


class PointSet(Location):
    """A set of 3D points in the same reference space,
    defined by a list of coordinates. """

    def __init__(self, coordinates, space: Space, sigma_mm = 0):
        """
        Construct a 3D point set in the given reference space.

        Parameters
        ----------
        coordinates : list of Point, 3-tuples or string specs
            Coordinates in mm of the given space
        space : Space
            The reference space
        sigma_mm : float, or list of float
            Optional standard deviation of point locations.
        """
        Location.__init__(self, space)
        if isinstance(sigma_mm, numbers.Number):
            self.coordinates = [Point(c, space, sigma_mm) for c in coordinates]
        else:
            self.coordinates = [Point(c, space, s) for c, s in zip(coordinates, sigma_mm)]

    def intersects_mask(self, mask):
        """Returns true if any of the polyline points lies in the given mask.

        NOTE: The affine matrix of the image must be set to warp voxels
        coordinates into the reference space of this Bounding Box.
        """
        return any(c.intersects_mask(mask) for c in self.coordinates)

    def warp(self, targetspace):
        spaceobj = Space.REGISTRY[targetspace]
        if spaceobj == self.space:
            return self
        return self.__class__(
            [c.warp(spaceobj) for c in self.coordinates], spaceobj
        )

    def transform(self, affine: np.ndarray, space: Space = None):
        """Returns a new PointSet obtained by transforming the
        coordinates of this one with the given affine matrix.

        Parameters
        ----------
        affine : numpy 4x4 ndarray
            affine matrix
        space : Space, or None (optional)
            Target reference space which is reached after
            applying the transform. Note that the consistency
            of this cannot be checked and is up to the user.
        """
        return self.__class__(
            [c.transform(affine, space) for c in self.coordinates], space
        )

    def __getitem__(self, index: int):
        if (index >= self.__len__()) or (index < 0):
            raise IndexError(
                f"Pointset has only {self.__len__()} points, "
                f"but index of {index} was requested.")
        else:
            return self.coordinates[index]

    def __iter__(self):
        """ Return an iterator over the coordinate locations. """
        return iter(self.coordinates)

    def __len__(self):
        """ The number of points in this PointSet. """
        return len(self.coordinates)

    @classmethod
    def from_sands(cls, spec):
        """ Generate a point set from an openMINDS/SANDS specification,
        given as a dictionary, json string, or json filename. """

        if isinstance(spec, str):
            if path.isfile(spec):
                with open(spec, 'r') as f:
                    obj = json.load(f)
            else:
                obj = json.loads(spec)
        elif isinstance(spec, dict):
            obj = spec
        else:
            raise NotImplementedError(f'Cannot read openMINDS/SANDS info from {type(spec)} types.')

        assert(obj['@type'] == "tmp/poly")

        # require space spec
        space_id = obj['coordinateSpace']['@id']
        assert(Space.REGISTRY.provides(space_id))

        # require mulitple 3D point specs
        coords = []
        for coord in obj['coordinates']:
            assert(all(c["unit"]["@id"] == "id.link/mm" for c in coord))
            coords.append(list(np.float16(c["value"]) for c in coord))

        # build the Point
        return cls(coords, space=Space.REGISTRY[space_id])

    @property
    def boundingbox(self):
        """ Return the bounding box of these points.

        TODO inherit sigma of the min and max points
        """
        XYZ = self.homogeneous[:, :3]
        return BoundingBox(
            point1 = XYZ.min(0),
            point2 = XYZ.max(0),
            space = self.space,
        )

    @property
    def centroid(self):
        return Point(
            self.homogeneous[:, :3].mean(0),
            space=self.space)

    def as_list(self):
        """ Return the point set as a list of 3D tuples. """
        return [tuple(p) for p in self]

    @property
    def homogeneous(self):
        """ Access the list of 3D point as an Nx4 array of homogeneous coorindates."""
        return np.array([c.homogeneous for c in self.coordinates])


class BoundingBox(Location):
    """
    A 3D axis-aligned bounding box spanned by two 3D corner points.
    The box does not necessarily store the given points,
    instead it computes the real minimum and maximum points
    from the two corner points.
    """

    def __init__(self, point1, point2, space: Space):
        """
        Construct a new bounding box spanned by two 3D coordinates
        in the given reference space.

        TODO allow to pass sigma for the points, if tuples

        Parameters
        ----------
        point1 : Point or 3-tuple
            Startpoint given in mm of the given space
        point2 : Point or 3-tuple
            Endpoint given in mm of the given space
        space : Space
            The reference space
        """
        Location.__init__(self, space)
        xyz1 = Point.parse(point1)
        xyz2 = Point.parse(point2)
        self.minpoint = Point([min(xyz1[i], xyz2[i]) for i in range(3)], space)
        self.maxpoint = Point([max(xyz1[i], xyz2[i]) for i in range(3)], space)

    @property
    def _Bbox(self):
        """
        Return the bounding box as a cloudvolume Bbox object,
        with rounded integer coordinates. """
        return Bbox(
            [int(v) for v in self.minpoint.coordinate],
            [int(v+.5) for v in self.maxpoint.coordinate]
        )

    @property
    def volume(self):
        return np.prod(self.shape)

    @property
    def center(self):
        return self.minpoint + (self.maxpoint - self.minpoint) / 2

    @property
    def shape(self):
        return tuple(self.maxpoint - self.minpoint)

    @property
    def is_planar(self):
        return any(d == 0 for d in self.shape)

    @staticmethod
    def _determine_bounds(A):
        """
        Bounding box of nonzero values in a 3D array.
        https://stackoverflow.com/questions/31400769/bounding-box-of-numpy-array
        """
        x = np.any(A, axis=(1, 2))
        y = np.any(A, axis=(0, 2))
        z = np.any(A, axis=(0, 1))
        nzx, nzy, nzz = [np.where(v) for v in (x, y, z)]
        if any(len(nz[0]) == 0 for nz in [nzx, nzy, nzz]):
            # empty array
            return None
        xmin, xmax = nzx[0][[0, -1]]
        ymin, ymax = nzy[0][[0, -1]]
        zmin, zmax = nzz[0][[0, -1]]
        return np.array([[xmin, xmax + 1], [ymin, ymax + 1], [zmin, zmax + 1], [1, 1]])

    @classmethod
    def from_image(cls, image: Nifti1Image, space: Space, ignore_affine=False):
        """ Construct a bounding box from a nifti image """
        bounds = cls._determine_bounds(image.get_fdata())
        if bounds is None:
            return None
        if ignore_affine:
            target_space = None
        else:
            bounds = np.dot(image.affine, bounds)
            targetspace = space
        return cls(point1=bounds[:3, 0], point2=bounds[:3, 1], space=space)

    def __str__(self):
        if self.space is None:
            return f"Bounding box {self.minpoint} -> {self.maxpoint} in unknown coordinate system"
        else:
            return f"Bounding box {self.minpoint}mm -> {self.maxpoint}mm defined in {self.space.name}"

    def intersection(self, other, dims=[0, 1, 2]):
        """Computes the intersection of this boudning box with another one.

        TODO process the sigma values o the points

        Args:
            other (BoundingBox): Another bounding box
            dims (list of int): Dimensions where the intersection should be computed.
            Default: all three. Along dimensions not listed, the union is applied instead.
        """
        warped = other.warp(self.space)

        # Determine the intersecting bounding box by sorting
        # the coordinates of both bounding boxes for each dimension,
        # and fetching the second and third coordinate after sorting.
        # If those belong to a minimum and maximum point,
        # no matter of which bounding box,
        # we have a nonzero intersection in that dimension.
        minpoints = [b.minpoint for b in (self, warped)]
        maxpoints = [b.maxpoint for b in (self, warped)]
        allpoints = minpoints + maxpoints
        result_minpt = []
        result_maxpt = []

        for dim in range(3):

            if dim not in dims:
                # do not intersect in this dimension, so take the union instead
                result_minpt.append(min(p[dim] for p in allpoints))
                result_maxpt.append(max(p[dim] for p in allpoints))
                continue

            A, B = sorted(allpoints, key=lambda P: P[dim])[1:3]
            if (A in maxpoints) or (B in minpoints):
                # no intersection in this dimension
                return None
            else:
                result_minpt.append(A[dim])
                result_maxpt.append(B[dim])

        return BoundingBox(
            point1=Point(result_minpt, self.space),
            point2=Point(result_maxpt, self.space),
            space=self.space,
        )

    def union(self, other):
        """Computes the union of this boudning box with another one.

        TODO process the sigma values o the points

        Args:
            other (BoundingBox): Another bounding box
        """
        warped = other.warp(self.space)
        points = [self.minpoint, self.maxpoint, warped.minpoint, warped.maxpoint]
        return BoundingBox(
            point1=[min(p[i] for p in points) for i in range(3)],
            point2=[max(p[i] for p in points) for i in range(3)],
            space=self.space,
        )

    def clip(self, xyzmax, xyzmin=(0, 0, 0)):
        """ Returns a new bounding box obtained by clippin at the given maximum coordinate. 

        TODO process the sigma values o the points
        """
        return self.intersection(
            BoundingBox(
                Point(xyzmin, self.space),
                Point(xyzmax, self.space),
                self.space
            )
        )

    def intersects_mask(self, mask):
        """Returns true if at least one nonzero voxel
        of the given mask is inside the boundding box.

        TODO process the sigma values o the points

        NOTE: The affine matrix of the image must be set to warp voxels
        coordinates into the reference space of this Bounding Box.
        """
        # nonzero voxel coordinates
        X, Y, Z = np.where(mask.get_fdata() > 0)
        h = np.ones(len(X))

        # array of homogenous physical nonzero voxel coordinates
        coords = np.dot(mask.affine, np.vstack((X, Y, Z, h)))[:3, :].T
        minpoint = [min(self.minpoint[i], self.maxpoint[i]) for i in range(3)]
        maxpoint = [max(self.minpoint[i], self.maxpoint[i]) for i in range(3)]
        inside = np.logical_and.reduce([coords > minpoint, coords <= maxpoint]).min(1)
        return any(inside)

    def warp(self, targetspace):
        """Returns a new bounding box obtained by warping the
        min- and maxpoint of this one into the new targetspace.

        TODO process the sigma values o the points
        """
        if targetspace == self.space:
            return self
        else:
            return self.__class__(
                point1=self.minpoint.warp(targetspace),
                point2=self.maxpoint.warp(targetspace),
                space=targetspace,
            )

    def build_mask(self):
        """Generate a volumetric binary mask of this
        bounding box in the reference template space."""
        tpl = self.space.get_template().fetch()
        arr = np.zeros(tpl.shape, dtype='uint8')
        bbvox = self.transform(np.linalg.inv(tpl.affine))
        arr[
            int(bbvox.minpoint[0]):int(bbvox.maxpoint[0]),
            int(bbvox.minpoint[1]):int(bbvox.maxpoint[2]),
            int(bbvox.minpoint[2]):int(bbvox.maxpoint[2]),
        ] = 1
        return Nifti1Image(arr, tpl.affine)

    def transform(self, affine: np.ndarray, space: Space = None):
        """Returns a new bounding box obtained by transforming the
        min- and maxpoint of this one with the given affine matrix.

        TODO process the sigma values o the points

        Parameters
        ----------
        affine : numpy 4x4 ndarray
            affine matrix
        space : Space, or None (optional)
            Target reference space which is reached after
            applying the transform. Note that the consistency
            of this cannot be checked and is up to the user.
        """
        return self.__class__(
            point1=self.minpoint.transform(affine, space),
            point2=self.maxpoint.transform(affine, space),
            space=space,
        )

    def __iter__(self):
        """ Iterate the min- and maxpoint of this bounding box. """
        return iter((self.minpoint, self.maxpoint))<|MERGE_RESOLUTION|>--- conflicted
+++ resolved
@@ -310,6 +310,7 @@
 # pending https://github.com/HumanBrainProject/openMINDS_SANDS/issues/150
 class Point(coordinatePoint.Model, Location):
     """A single 3D point in reference space."""
+    _sigma = 0.
 
     @staticmethod
     def parse(spec, unit="mm") -> Tuple[float, float, float]:
@@ -351,11 +352,7 @@
                 f"Cannot decode the specification {spec} (type {type(spec)}) to create a point."
             )
 
-<<<<<<< HEAD
-    def __init__(self, coordinatespec=None, space: Union[Space, Dict[str, str]]=None, **data):
-=======
-    def __init__(self, coordinatespec, space: Space, sigma_mm:float=0.):
->>>>>>> e2c3f76c
+    def __init__(self, coordinatespec=None, space: Union[Space, Dict[str, str]]=None, sigma_mm:float=0., **data):
         """
         Construct a new 3D point set in the given reference space.
 
@@ -364,10 +361,13 @@
         coordinate : 3-tuple of int/float, or string specification
             Coordinate in mm of the given space
         space : Space
-<<<<<<< HEAD
             (deprecated) The reference space. The **data object should contain reference to space.
+        sigma_mm : float
+            Optional location uncertainy of the point 
+            (will be intrepreded as the isotropic standard deviation of the location)
         """
         coordinatePoint.Model.__init__(self, **data)
+        self._sigma = sigma
 
         space_id = None
         if isinstance(space, Space):
@@ -398,19 +398,6 @@
     @property
     def coordinates_tuple(self) -> Tuple[float, float, float]:
         return tuple(c.value for c in self.coordinates)
-=======
-            The reference space
-        sigma_mm : float
-            Optional location uncertainy of the point 
-            (will be intrepreded as the isotropic standard deviation of the location)
-        """
-        Location.__init__(self, space)
-        self.coordinate = Point.parse(coordinatespec)
-        self.sigma = sigma_mm
-        if isinstance(coordinatespec, Point):
-            assert coordinatespec.sigma == sigma_mm
-            assert coordinatespec.space == space
->>>>>>> e2c3f76c
 
     @property
     def homogeneous(self):
