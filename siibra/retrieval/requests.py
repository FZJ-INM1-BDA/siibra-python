--- conflicted
+++ resolved
@@ -144,46 +144,6 @@
 
         if self.cached and not self.refresh:
             return
-<<<<<<< HEAD
-        else:
-            # not yet in cache, perform http request.
-            if self.msg_if_not_cached is not None:
-                logger.debug(self.msg_if_not_cached)
-            headers = self.kwargs.get('headers', {})
-            other_kwargs = {key: self.kwargs[key] for key in self.kwargs if key != "headers"}
-            if self.post:
-                r = requests.post(self.url, headers={
-                    **USER_AGENT_HEADER,
-                    **headers,
-                }, **other_kwargs, stream=True)
-            else:
-                r = requests.get(self.url, headers={
-                    **USER_AGENT_HEADER,
-                    **headers,
-                }, **other_kwargs, stream=True)
-            if r.ok:
-                size_bytes = int(r.headers.get('content-length', 0))
-                if size_bytes > min_bytesize_with_no_progress_info:
-                    progress_bar = _progressbar(
-                        total=size_bytes, unit='iB', unit_scale=True,
-                        position=0, leave=True,
-                        desc=f"Downloading {os.path.split(self.url)[-1]} ({size_bytes / 1024**2:.1f} MiB)"
-                    )
-                temp_cachefile = self.cachefile + "_temp"
-                with open(temp_cachefile, "wb") as f:
-                    for data in r.iter_content(block_size):
-                        if size_bytes > min_bytesize_with_no_progress_info:
-                            progress_bar.update(len(data))
-                        f.write(data)
-                if size_bytes > min_bytesize_with_no_progress_info:
-                    progress_bar.close()
-                self.refresh = False
-                os.rename(temp_cachefile, self.cachefile)
-                with open(self.cachefile, 'rb') as f:
-                    return f.read()
-            else:
-                raise SiibraHttpRequestError(status_code=r.status_code, url=self.url)
-=======
         
         # not yet in cache, perform http request.
         if self.msg_if_not_cached is not None:
@@ -203,7 +163,7 @@
 
         size_bytes = int(r.headers.get('content-length', 0))
         if size_bytes > min_bytesize_with_no_progress_info:
-            progress_bar = tqdm(
+            progress_bar = _progressbar(
                 total=size_bytes, unit='iB', unit_scale=True,
                 position=0, leave=True,
                 desc=f"Downloading {os.path.split(self.url)[-1]} ({size_bytes / 1024**2:.1f} MiB)"
@@ -222,7 +182,6 @@
             self.refresh = False
             os.rename(temp_cachefile, self.cachefile)
             
->>>>>>> 8c7fc391
 
     def get(self):
         self._retrieve()
