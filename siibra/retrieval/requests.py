--- conflicted
+++ resolved
@@ -14,15 +14,9 @@
 # limitations under the License.
 
 from .cache import CACHE
-from .exceptions import EbrainsAuthenticationError
-<<<<<<< HEAD
-from ..commons import logger
-=======
 from ..commons import logger, HBP_AUTH_TOKEN, KEYCLOAK_CLIENT_ID, KEYCLOAK_CLIENT_SECRET
->>>>>>> 204e2e46
 from .. import __version__
 
-from time import sleep
 import json
 from zipfile import ZipFile
 import requests
@@ -30,7 +24,6 @@
 from nibabel import Nifti1Image, GiftiImage, streamlines
 from skimage import io
 import gzip
-import sys
 from io import BytesIO
 import urllib
 import pandas as pd
@@ -236,22 +229,10 @@
     Implements lazy loading of HTTP Knowledge graph queries.
     """
 
-    _KG_API_TOKEN: str = None
-<<<<<<< HEAD
-    _IAM_ENDPOING: str = "https://iam.ebrains.eu/auth/realms/hbp"
-=======
-    _IAM_ENDPOINT: str = "https://iam.ebrains.eu/auth/realms/hbp"
->>>>>>> 204e2e46
-    _IAM_DEVICE_ENDPOINT: str = None
-    _IAM_DEVICE_MAXTRIES = 12
-    _IAM_DEVICE_POLLING_INTERVAL_SEC = 5
-    _IAM_DEVICE_FLOW_CLIENTID = "siibra"
-
-<<<<<<< HEAD
-    _IAM_TOKEN_ENDPOINT: str = f"{_IAM_ENDPOING}/protocol/openid-connect/token"
-=======
-    _IAM_TOKEN_ENDPOINT: str = f"{_IAM_ENDPOINT}/protocol/openid-connect/token"
->>>>>>> 204e2e46
+    _KG_API_TOKEN = None
+    keycloak_endpoint = (
+        "https://iam.ebrains.eu/auth/realms/hbp/protocol/openid-connect/token"
+    )
 
     def __init__(
         self, url, decoder=None, params={}, msg_if_not_cached=None, post=False
@@ -265,34 +246,6 @@
         HttpRequest.__init__(self, url, decoder, msg_if_not_cached, post=post)
 
     @classmethod
-    def init_oidc(cls):
-<<<<<<< HEAD
-        resp = requests.get(f"{cls._IAM_ENDPOING}/.well-known/openid-configuration")
-=======
-        resp = requests.get(f"{cls._IAM_ENDPOINT}/.well-known/openid-configuration")
->>>>>>> 204e2e46
-        json_resp = resp.json()
-        if "token_endpoint" in json_resp:
-            logger.debug(f"token_endpoint exists in .well-known/openid-configuration. Setting _IAM_TOKEN_ENDPOINT to {json_resp.get('token_endpoint')}")
-            cls._IAM_TOKEN_ENDPOINT = json_resp.get("token_endpoint")
-        else:
-            logger.warn("expect token endpoint in .well-known/openid-configuration, but was not present")
-<<<<<<< HEAD
-        
-=======
-
->>>>>>> 204e2e46
-        if "device_authorization_endpoint" in json_resp:
-            logger.debug(f"device_authorization_endpoint exists in .well-known/openid-configuration. setting _IAM_DEVICE_ENDPOINT to {json_resp.get('device_authorization_endpoint')}")
-            cls._IAM_DEVICE_ENDPOINT = json_resp.get("device_authorization_endpoint")
-        else:
-            logger.warn("expected device_authorization_endpoint in .well-known/openid-configuration, but was not present")
-
-<<<<<<< HEAD
-
-=======
->>>>>>> 204e2e46
-    @classmethod
     def fetch_token(cls):
         """Fetch an EBRAINS token using commandline-supplied username/password
         using the data proxy endpoint.
@@ -304,111 +257,6 @@
         logger.info(f"Setting EBRAINS Knowledge Graph authentication token: {token}")
         cls._KG_API_TOKEN = token
 
-    @classmethod
-    def device_flow(cls):
-<<<<<<< HEAD
-        
-        if not sys.__stdout__.isatty() and not os.getenv("SIIBRA_ENABLE_DEVICE_FLOW"):
-            raise EbrainsAuthenticationError("sys.__stdout__ is not tty and SIIBRA_ENABLE_DEVICE_FLOW is not set. Are you running in batch mode?")
-=======
-        if all([
-            not sys.__stdout__.isatty(),  # if is tty, do not raise
-            not any(k in ['JPY_INTERRUPT_EVENT', "JPY_PARENT_PID"] for k in os.environ),  # if is notebook environment, do not raise
-            not os.getenv("SIIBRA_ENABLE_DEVICE_FLOW"),  # if explicitly enabled by env var, do not raise
-        ]):
-            raise EbrainsAuthenticationError(
-                "sys.stdout is not tty, SIIBRA_ENABLE_DEVICE_FLOW is not set,"
-                "and not running in a notebook. Are you running in batch mode?"
-            )
->>>>>>> 204e2e46
-
-        cls.init_oidc()
-        resp = requests.post(
-            url=cls._IAM_DEVICE_ENDPOINT,
-            data={
-                'client_id': cls._IAM_DEVICE_FLOW_CLIENTID
-            }
-        )
-        resp.raise_for_status()
-        resp_json = resp.json()
-        logger.debug("device flow, request full json:", resp_json)
-<<<<<<< HEAD
-        
-=======
-
->>>>>>> 204e2e46
-        assert "verification_uri_complete" in resp_json
-        assert "device_code" in resp_json
-
-        device_code = resp_json.get("device_code")
-
-        print("***")
-        print(f"To continue, please go to {resp_json.get('verification_uri_complete')}")
-        print("***")
-<<<<<<< HEAD
-        
-        attempt_number = 0
-        sleep_timer = cls._IAM_DEVICE_POLLING_INTERVAL_SEC
-        while True:
-            # TODO the polling is a little busted at the moment. 
-            # need to speak to axel to shorten the polling duration
-            sleep(sleep_timer)
-            
-            logger.debug(f"Calling endpoint")
-=======
-
-        attempt_number = 0
-        sleep_timer = cls._IAM_DEVICE_POLLING_INTERVAL_SEC
-        while True:
-            # TODO the polling is a little busted at the moment.
-            # need to speak to axel to shorten the polling duration
-            sleep(sleep_timer)
-
-            logger.debug("Calling endpoint")
->>>>>>> 204e2e46
-            if attempt_number > cls._IAM_DEVICE_MAXTRIES:
-                message = f"exceeded max attempts: {cls._IAM_DEVICE_MAXTRIES}, aborting..."
-                logger.error(message)
-                raise EbrainsAuthenticationError(message)
-            attempt_number += 1
-            resp = requests.post(
-                url=cls._IAM_TOKEN_ENDPOINT,
-                data={
-                    'grant_type': "urn:ietf:params:oauth:grant-type:device_code",
-                    'client_id': cls._IAM_DEVICE_FLOW_CLIENTID,
-                    'device_code': device_code
-                }
-            )
-
-            if resp.status_code == 200:
-                json_resp = resp.json()
-<<<<<<< HEAD
-                logger.debug(f"Device flow sucessful:", json_resp)
-=======
-                logger.debug("Device flow sucessful:", json_resp)
->>>>>>> 204e2e46
-                cls._KG_API_TOKEN = json_resp.get("access_token")
-                print("ebrains token successfuly set.")
-                break
-
-            if resp.status_code == 400:
-                json_resp = resp.json()
-                error = json_resp.get("error")
-                if error == "slow_down":
-                    sleep_timer += 1
-<<<<<<< HEAD
-                logger.debug(f"400 error:", resp.content)
-=======
-                logger.debug(f"400 error: {resp.content}")
->>>>>>> 204e2e46
-                continue
-
-            raise EbrainsAuthenticationError(resp.content)
-
-<<<<<<< HEAD
-
-=======
->>>>>>> 204e2e46
     @property
     def kg_token(self):
 
