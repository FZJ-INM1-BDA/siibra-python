--- conflicted
+++ resolved
@@ -1,8 +1,3 @@
-<<<<<<< HEAD
-class EbrainsAuthenticationError(Exception): pass
-class NoSiibraConfigMirrorsAvailableException(Exception): pass
-class TagNotFoundException(Exception): pass
-=======
 class NoSiibraConfigMirrorsAvailableException(Exception):
     pass
 
@@ -12,5 +7,4 @@
 
 
 class EbrainsAuthenticationError(Exception):
-    pass
->>>>>>> 204e2e46
+    pass