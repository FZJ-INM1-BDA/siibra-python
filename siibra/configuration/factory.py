--- conflicted
+++ resolved
@@ -436,47 +436,9 @@
     def build_connectivity_matrix(cls, spec):
         files = spec.get("files", {})
         modality = spec["modality"]
-<<<<<<< HEAD
-        if comp_kwargs:
-            kwargs = comp_kwargs
-        else:
-            kwargs = {
-                "cohort": spec.get("cohort", ""),
-                "modality": modality,
-                "regions": spec["regions"],
-                "connector": cls.extract_connector(spec),
-                "decode_func": cls.extract_decoder(spec),
-                "anchor": cls.extract_anchor(spec),
-                "description": spec.get("description", ""),
-                "datasets": cls.extract_datasets(spec),
-            }
-        if len(files) > 1:
-            comp_kwargs = kwargs
-            comp_kwargs['files'] = {"mean": list(files.values())}
-            conn_by_file = [cls.build_connectivity_matrix(spec, comp_kwargs)]
-            for fkey, filename in files.items():
-                comp_kwargs['files'] = {fkey: filename}
-                conn_by_file.append(cls.build_connectivity_matrix(spec, comp_kwargs))
-            return conn_by_file
-
-        if modality == "StreamlineCounts":
-            return connectivity.StreamlineCounts(**kwargs)
-        elif modality == "StreamlineLengths":
-            return connectivity.StreamlineLengths(**kwargs)
-        elif modality == "Functional":
-            kwargs["paradigm"] = spec.get("paradigm")
-            return connectivity.FunctionalConnectivity(**kwargs)
-        elif modality == "RestingState":
-            kwargs["paradigm"] = spec.get("paradigm", "RestingState")
-            return connectivity.FunctionalConnectivity(**kwargs)
-        elif modality == "Tracing":
-            return connectivity.TracingConnectivity(**kwargs)
-        else:
-=======
         try:
             conn_cls = getattr(connectivity, modality)
         except Exception:
->>>>>>> bc3f35cb
             raise ValueError(f"No method for building connectivity matrix of type {modality}.")
 
         decoder_func = cls.extract_decoder(spec)
