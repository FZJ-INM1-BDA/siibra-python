# Copyright 2018-2025
# Institute of Neuroscience and Medicine (INM-1), Forschungszentrum Jülich GmbH

# Licensed under the Apache License, Version 2.0 (the "License");
# you may not use this file except in compliance with the License.
# You may obtain a copy of the License at

#     http://www.apache.org/licenses/LICENSE-2.0

# Unless required by applicable law or agreed to in writing, software
# distributed under the License is distributed on an "AS IS" BASIS,
# WITHOUT WARRANTIES OR CONDITIONS OF ANY KIND, either express or implied.
# See the License for the specific language governing permissions and
# limitations under the License.

from os import path
import json
from typing import List, Dict, Callable
from io import BytesIO
from functools import wraps

import numpy as np
import pandas as pd

from ..commons import logger, Species
from ..features import anchor, connectivity
from ..features.tabular import (
    receptor_density_profile,
    receptor_density_fingerprint,
    cell_density_profile,
    layerwise_cell_density,
    regional_timeseries_activity,
<<<<<<< HEAD
    functional_fingerprint,
=======
    point_distribution,
>>>>>>> 41ed9875
)
from ..features.image import sections, volume_of_interest
from ..core import atlas, parcellation, space, region
from ..locations import point, pointcloud, boundingbox
from ..retrieval import datasets, repositories
from ..volumes import volume, sparsemap, parcellationmap
from ..volumes.providers.provider import VolumeProvider


_registered_build_fns: Dict[str, Callable] = {}


def build_type(type_str: str):
    def outer(fn):
        _registered_build_fns[type_str] = fn

        @wraps(fn)
        def inner(*args, **kwargs):
            return fn(*args, **kwargs)

        return inner

    return outer


class Factory:

    _warnings_issued = []

    @classmethod
    def extract_datasets(cls, spec):
        result = []
        if "minds/core/dataset/v1.0.0" in spec.get("ebrains", {}):
            result.append(
                datasets.EbrainsDataset(id=spec["ebrains"]["minds/core/dataset/v1.0.0"])
            )
        if "openminds/DatasetVersion" in spec.get("ebrains", {}):
            result.append(
                datasets.EbrainsV3DatasetVersion(
                    id=spec["ebrains"]["openminds/DatasetVersion"]
                )
            )
        if "openminds/Dataset" in spec.get("ebrains", {}):
            result.append(
                datasets.EbrainsV3Dataset(id=spec["ebrains"]["openminds/Dataset"])
            )
        if "publications" in spec:
            result.extend(
                datasets.GenericDataset(
                    name=pub["name"],
                    contributors=pub["authors"],
                    url=pub["url"],
                    description=pub["description"],
                    license=pub.get("license"),
                )
                for pub in spec["publications"]
                if pub.get("name")
            )
        return result

    @classmethod
    def extract_volumes(
        cls, spec, space_id: str = None, names: List[str] = None, name_prefix: str = ""
    ):
        volume_specs = spec.get("volumes", [])
        if names:
            if len(names) != len(volume_specs) and len(names) == 1:
                variants = [vol["variant"] for vol in volume_specs]
                names = [f"{name_prefix}{names[0]} {var} variant" for var in variants]
        else:
            names = [f"{name_prefix} - volume {i}" for i in range(len(volume_specs))]
        for i, vspec in enumerate(volume_specs):
            if space_id:
                if "space" in vspec:
                    assert (
                        vspec["space"]["@id"] == space_id
                    ), "Space spec {vspec['space']} in volume field must be the same with space field in the configuration."
                vspec["space"] = {"@id": space_id}
            if (
                names and vspec.get("name") is None
            ):  # only use provided name if the volume has no specific name
                vspec["name"] = names[i]
        return list(map(cls.build_volume, volume_specs))

    @classmethod
    def extract_decoder(cls, spec):
        decoder_spec = spec.get("decoder", {})
        if decoder_spec["@type"].endswith("csv"):
            kwargs = {k: v for k, v in decoder_spec.items() if k != "@type"}
            return lambda b: pd.read_csv(BytesIO(b), **kwargs)
        else:
            return None

    @classmethod
    def extract_anchor(cls, spec):
        if spec.get("region"):
            region = spec["region"]
        elif spec.get("parcellation", {}).get("@id"):
            # a parcellation is a special region,
            # and can be used if no region is found
            region = spec["parcellation"]["@id"]
        elif spec.get("parcellation", {}).get("name"):
            region = spec["parcellation"]["name"]
        else:
            region = None

        if "location" in spec:
            location = cls.from_json(spec["location"])
        else:
            location = None

        if (region is None) and (location is None):
<<<<<<< HEAD
            raise RuntimeError(
                "Spec provides neither region or location - no anchor can be extracted"
            )
=======
            if "space" in spec:
                location = spec["space"]
            else:
                raise RuntimeError(
                    "Specification provides neither region or location - no"
                    f"anchor can be extracted. Supplied spec:\n{spec}"
                )
>>>>>>> 41ed9875

        if "species" in spec:
            species = Species.decode(spec["species"])
        elif "ebrains" in spec:
            species = Species.decode(spec["ebrains"])
        else:
            raise ValueError("No species information found in spec.")

        return anchor.AnatomicalAnchor(
            region=region, location=location, species=species
        )

    @classmethod
    def extract_connector(cls, spec):
        repospec = spec.get("repository", {})
        spectype = repospec["@type"]
        if spectype == "siibra/repository/zippedfile/v1.0.0":
            return repositories.ZipfileConnector(repospec["url"])
        if spectype == "siibra/repository/localfolder/v1.0.0":
            return repositories.LocalFileRepository(repospec["folder"])
        if spectype == "siibra/repository/gitlab/v1.0.0":
            return repositories.GitlabConnector(
                server=repospec["server"],
                project=repospec["project"],
                reftag=repospec["branch"],
            )

        logger.warning(
            "Do not know how to create a repository "
            f"connector from specification type {spectype}."
        )
        return None

    @classmethod
    @build_type("juelich/iav/atlas/v1.0.0")
    def build_atlas(cls, spec):
        a = atlas.Atlas(
            spec["@id"],
            spec["name"],
            species=Species.decode(spec.get("species")),
            prerelease=spec.get("prerelease", False),
        )
        for space_id in spec["spaces"]:
            a._register_space(space_id)
        for parcellation_id in spec["parcellations"]:
            a._register_parcellation(parcellation_id)
        return a

    @classmethod
    @build_type("siibra/space/v0.0.1")
    def build_space(cls, spec):
        return space.Space(
            identifier=spec["@id"],
            name=spec["name"],
            species=Species.decode(spec.get("species")),
            volumes=cls.extract_volumes(
                spec, space_id=spec.get("@id"), names=[spec.get("name")]
            ),
            shortname=spec.get("shortName", ""),
            description=spec.get("description"),
            modality=spec.get("modality"),
            publications=spec.get("publications", []),
            datasets=cls.extract_datasets(spec),
            prerelease=spec.get("prerelease", False),
        )

    @classmethod
    def build_region(cls, spec):
        return region.Region(
            name=spec["name"],
            children=map(cls.build_region, spec.get("children", [])),
            shortname=spec.get("shortname", ""),
            description=spec.get("description", ""),
            publications=spec.get("publications", []),
            datasets=cls.extract_datasets(spec),
            rgb=spec.get("rgb", None),
            spec=spec,
            prerelease=spec.get("prerelease", False),
        )

    @classmethod
    @build_type("siibra/parcellation/v0.0.1")
    def build_parcellation(cls, spec):
        regions = []
        for regionspec in spec.get("regions", []):
            try:
                regions.append(cls.build_region(regionspec))
            except Exception as e:
                print(regionspec)
                raise e
        p = parcellation.Parcellation(
            identifier=spec["@id"],
            name=spec["name"],
            species=Species.decode(spec.get("species")),
            regions=regions,
            shortname=spec.get("shortName", ""),
            description=spec.get("description", ""),
            modality=spec.get("modality", ""),
            publications=spec.get("publications", []),
            datasets=cls.extract_datasets(spec),
            prerelease=spec.get("prerelease", False),
        )

        # add version object, if any is specified
        versionspec = spec.get("@version", None)
        if versionspec is not None:
            version = parcellation.ParcellationVersion(
                name=versionspec.get("name", None),
                parcellation=p,
                collection=versionspec.get("collectionName", None),
                prev_id=versionspec.get("@prev", None),
                next_id=versionspec.get("@next", None),
                deprecated=versionspec.get("deprecated", False),
            )
            p.version = version

        return p

    @classmethod
    def build_volumeproviders(cls, provider_specs: Dict) -> List["VolumeProvider"]:
        providers: List[VolumeProvider] = []
        for srctype, provider_spec in provider_specs.items():
            for ProviderType in VolumeProvider._SUBCLASSES:
                if srctype == ProviderType.srctype:
                    providers.append(ProviderType(provider_spec))
                    break
            else:
                if srctype not in cls._warnings_issued:
                    logger.warning(
                        f"No provider defined for volume Source type {srctype}"
                    )
                    cls._warnings_issued.append(srctype)
        assert all([isinstance(p, VolumeProvider) for p in providers])
        return providers

    @classmethod
    @build_type("siibra/volume/v0.0.1")
    def build_volume(cls, spec):
        result = volume.Volume(
            space_spec=spec.get("space", {}),
            providers=cls.build_volumeproviders(spec.get("providers")),
            name=spec.get("name", ""),
            variant=spec.get("variant"),
            datasets=cls.extract_datasets(spec),
            bbox=cls.build_boundingbox(spec),
        )
        if result._boundingbox is not None:
            assert (
                result._boundingbox._space_spec == result._space_spec
            ), "BoundingBox of a volume cannot be in a different space than the volume's space."

        return result

    @classmethod
    @build_type("siibra/map/v0.0.1")
    def build_map(cls, spec):
        # maps have no configured identifier - we require the spec filename to build one
        identifier = spec.get("@id")
        volumes = cls.extract_volumes(
            spec, space_id=spec["space"].get("@id"), name_prefix=identifier
        )

        if spec.get("represented_as_sparsemap", False):
            Maptype = sparsemap.SparseMap
        else:
            Maptype = parcellationmap.Map
        return Maptype(
            identifier=identifier,
            name=spec.get("name"),
            space_spec=spec.get("space", {}),
            parcellation_spec=spec.get("parcellation", {}),
            indices=spec.get("indices", {}),
            volumes=volumes,
            shortname=spec.get("shortName", ""),
            description=spec.get("description"),
            modality=spec.get("modality"),
            publications=spec.get("publications", []),
            datasets=cls.extract_datasets(spec),
            prerelease=spec.get("prerelease", False),
        )

    @classmethod
    @build_type("siibra/snapshots/ebrainsquery/v1")
    def build_ebrains_dataset(cls, spec):
        return datasets.EbrainsDataset(
            id=spec["id"],
            name=spec["name"],
            embargo_status=spec["embargoStatus"],
            cached_data=spec,
        )

    @classmethod
    @build_type("https://openminds.ebrains.eu/sands/CoordinatePoint")
    @build_type("siibra/location/point/v0.1")
    def build_point(cls, spec):
        if spec.get("@type") == "https://openminds.ebrains.eu/sands/CoordinatePoint":
            space_id = spec["coordinateSpace"]["@id"]
            coord = list(np.float16(c["value"]) for c in spec["coordinates"])
            assert all(c["unit"]["@id"] == "id.link/mm" for c in spec["coordinates"])
        elif spec.get("@type") == "siibra/location/point/v0.1":
            space_id = spec.get("space").get("@id")
            coord = spec.get("coordinate")
        else:
            raise ValueError(f"Unknown point specification: {spec}")
        return point.Point(
            coordinatespec=coord,
            space=space_id,
        )

    @classmethod
    @build_type("tmp/poly")
    @build_type("siibra/location/pointcloud/v0.1")
    def build_pointcloud(cls, spec):
        if spec.get("@type") == "tmp/poly":
            space_id = spec["coordinateSpace"]["@id"]
            coords = []
            for coord in spec["coordinates"]:
                assert all(c["unit"]["@id"] == "id.link/mm" for c in coord)
                coords.append(list(np.float16(c["value"]) for c in coord))
        elif spec.get("@type") == "siibra/location/pointcloud/v0.1":
            space_id = spec.get("space").get("@id")
            coords = [tuple(c) for c in spec.get("coordinates")]
        return pointcloud.PointCloud(coords, space=space_id)

    @classmethod
    @build_type("siibra/location/boundingbox/v0.1")
    def build_boundingbox(cls, spec):
        bboxspec = spec.get("boundingbox", None)
        if bboxspec is None:
            return None
        space_spec = bboxspec.get("space")
        coords = [tuple(c) for c in bboxspec.get("coordinates")]
        return boundingbox.BoundingBox(coords[0], coords[1], space=space_spec)

    @classmethod
<<<<<<< HEAD
    @build_type("siibra/feature/fingerprint/functional/v0.1")
    def build_functional_fingerprint(cls, spec):
        base_url = spec["base_url"]

        ffp_by_file = []
        for regionname, filename in spec["files"].items():
            kwargs = dict(
                region=regionname,
                file=f"{base_url}/{filename}",
                decoder=cls.extract_decoder(spec),
                anchor=cls.extract_anchor(spec),
                datasets=cls.extract_datasets(spec),
                id=spec.get("@id", None),
                prerelease=spec.get("prerelease", False),
            )
            ffp_by_file.append(functional_fingerprint.FunctionalFingerprint(**kwargs))
        return ffp_by_file
=======
    @build_type("siibra/feature/point_distribution/v0.1")
    def build_point_distribution(cls, spec):
        if "files" in spec:
            baseurl = spec.get("base_url", "")
            files = spec.pop("files")
            return [
                cls.build_point_distribution(
                    {**spec, "subject": subject, "filename": baseurl + fname}
                )
                for subject, fname in files.items()
            ]

        return point_distribution.PointDistribution(
            modality=spec['modality'],
            space_spec=spec.get('space'),
            description=spec.get('description'),
            filename=spec['filename'],
            subject=spec['subject'],
            decoder=cls.extract_decoder(spec),
            datasets=cls.extract_datasets(spec)
        )
>>>>>>> 41ed9875

    @classmethod
    @build_type("siibra/feature/fingerprint/receptor/v0.1")
    def build_receptor_density_fingerprint(cls, spec):
        return receptor_density_fingerprint.ReceptorDensityFingerprint(
            tsvfile=spec["file"],
            anchor=cls.extract_anchor(spec),
            datasets=cls.extract_datasets(spec),
            id=spec.get("@id", None),
            prerelease=spec.get("prerelease", False),
        )

    @classmethod
    @build_type("siibra/feature/fingerprint/celldensity/v0.1")
    def build_cell_density_fingerprint(cls, spec):
        return layerwise_cell_density.LayerwiseCellDensity(
            segmentfiles=spec["segmentfiles"],
            layerfiles=spec["layerfiles"],
            anchor=cls.extract_anchor(spec),
            datasets=cls.extract_datasets(spec),
            id=spec.get("@id", None),
            prerelease=spec.get("prerelease", False),
        )

    @classmethod
    @build_type("siibra/feature/profile/receptor/v0.1")
    def build_receptor_density_profile(cls, spec):
        return receptor_density_profile.ReceptorDensityProfile(
            receptor=spec["receptor"],
            tsvfile=spec["file"],
            anchor=cls.extract_anchor(spec),
            datasets=cls.extract_datasets(spec),
            id=spec.get("@id", None),
            prerelease=spec.get("prerelease", False),
        )

    @classmethod
    @build_type("siibra/feature/profile/celldensity/v0.1")
    def build_cell_density_profile(cls, spec):
        return cell_density_profile.CellDensityProfile(
            section=spec["section"],
            patch=spec["patch"],
            url=spec["file"],
            anchor=cls.extract_anchor(spec),
            datasets=cls.extract_datasets(spec),
            id=spec.get("@id", None),
            prerelease=spec.get("prerelease", False),
        )

    @classmethod
    @build_type("siibra/feature/section/v0.1")
    def build_section(cls, spec):
        kwargs = {
            "name": spec.get("name"),
            "region": spec.get("region", None),
            "space_spec": spec.get("space"),
            "providers": cls.build_volumeproviders(spec.get("providers")),
            "datasets": cls.extract_datasets(spec),
            "bbox": cls.build_boundingbox(spec),
            "id": spec.get("@id", None),
            "prerelease": spec.get("prerelease", False),
        }
        modality = spec.get("modality", "")
        if modality == "cell body staining":
            return sections.CellbodyStainedSection(**kwargs)
        else:
            raise ValueError(
                f"No method for building image section feature type {modality}."
            )

    @classmethod
    @build_type("siibra/feature/voi/v0.1")
    def build_volume_of_interest(cls, spec):
        kwargs = {
            "name": spec.get("name"),
            "region": spec.get("region", None),
            "space_spec": spec.get("space"),
            "providers": cls.build_volumeproviders(spec.get("providers")),
            "datasets": cls.extract_datasets(spec),
            "bbox": cls.build_boundingbox(spec),
            "id": spec.get("@id", None),
            "prerelease": spec.get("prerelease", False),
        }
        modality = spec.get("modality", "")
        if modality == "cell body staining":
            return volume_of_interest.CellBodyStainedVolumeOfInterest(**kwargs)
        elif modality == "blockface":
            return volume_of_interest.BlockfaceVolumeOfInterest(**kwargs)
        elif modality == "PLI HSV fibre orientation map":
            return volume_of_interest.PLIVolumeOfInterest(
                modality="HSV fibre orientation map", **kwargs
            )
        elif modality == "transmittance":
            return volume_of_interest.PLIVolumeOfInterest(
                modality="transmittance", **kwargs
            )
        elif modality == "XPCT":
            return volume_of_interest.XPCTVolumeOfInterest(modality="XPCT", **kwargs)
        elif modality == "DTI":
            return volume_of_interest.DTIVolumeOfInterest(modality=modality, **kwargs)
        # elif modality == "segmentation":
        #     return volume_of_interest.SegmentedVolumeOfInterest(**kwargs)
        elif "MRI" in modality:
            return volume_of_interest.MRIVolumeOfInterest(modality=modality, **kwargs)
        elif modality == "LSFM":
            return volume_of_interest.LSFMVolumeOfInterest(
                modality="Light Sheet Fluorescence Microscopy", **kwargs
            )
        elif modality == "morphometry":
            return volume_of_interest.MorphometryVolumeOfInterest(
                modality="Morphometry", **kwargs
            )
        else:
            raise ValueError(
                f"No method for building image section feature type {modality}."
            )

    @classmethod
    @build_type("siibra/feature/streamlinefiberbundles/v0.1")
    @build_type("siibra/feature/connectivitymatrix/v0.3")
    def build_connectivity_matrix(cls, spec):
        files = spec.get("files", {})
        modality = spec["modality"]
        try:
            conn_cls = getattr(connectivity, modality)
        except Exception:
            raise ValueError(
                f"No method for building connectivity matrix of type {modality}."
            )

        decoder_func = cls.extract_decoder(spec)
        repo_connector = (
            cls.extract_connector(spec) if spec.get("repository", None) else None
        )
        if repo_connector is None:
            base_url = spec.get("base_url", "")

        if isinstance(spec["regions"], str):
            regions = base_url + spec["regions"]
        else:
            regions = spec["regions"]
        kwargs = {
            "cohort": spec.get("cohort", ""),
            "modality": modality,
            "regions": regions,
            "connector": repo_connector,
            "decode_func": decoder_func,
            "anchor": cls.extract_anchor(spec),
            "description": spec.get("description", ""),
            "datasets": cls.extract_datasets(spec),
            "prerelease": spec.get("prerelease", False),
        }
        paradigm = spec.get("paradigm")
        if paradigm:
            kwargs["paradigm"] = paradigm
        if spec.get("transform"):
            kwargs["transform"] = spec.get("transform")
        files_indexed_by = spec.get("files_indexed_by", "subject")
        assert files_indexed_by in ["subject", "feature", "bundle"]
        conn_by_file = []
        for fkey, filename in files.items():
            kwargs.update(
                {
                    "filename": filename,
                    "subject": (
                        fkey
                        if files_indexed_by == "subject"
                        else ("average" if files_indexed_by != "bundle" else None)
                    ),
                    "filekey": fkey if files_indexed_by in ["feature", "bundle"] else None,
                    "connector": repo_connector or base_url + filename,
                    "id": spec.get("@id", None),
                }
            )
            conn_by_file.append(conn_cls(**kwargs))

        return conn_by_file

    @classmethod
    @build_type("siibra/feature/timeseries/activity/v0.1")
    def build_activity_timeseries(cls, spec):
        files = spec.get("files", {})
        modality = spec["modality"]
        try:
            timeseries_cls = getattr(regional_timeseries_activity, modality)
        except Exception:
            raise ValueError(f"No method for building signal table of type {modality}.")

        kwargs = {
            "cohort": spec.get("cohort", ""),
            "modality": modality,
            "regions": spec["regions"],
            "connector": cls.extract_connector(spec),
            "decode_func": cls.extract_decoder(spec),
            "anchor": cls.extract_anchor(spec),
            "description": spec.get("description", ""),
            "datasets": cls.extract_datasets(spec),
            "timestep": spec.get("timestep"),
            "prerelease": spec.get("prerelease", False),
        }
        paradigm = spec.get("paradigm")
        if paradigm:
            kwargs["paradigm"] = paradigm
        timeseries_by_file = []
        for fkey, filename in files.items():
            kwargs.update(
                {"filename": filename, "subject": fkey, "id": spec.get("@id", None)}
            )
            timeseries_by_file.append(timeseries_cls(**kwargs))
        return timeseries_by_file

    @classmethod
    def from_json(cls, spec: dict):

        if isinstance(spec, str):
            if path.isfile(spec):
                with open(spec, "r") as f:
                    spec = json.load(f)
            else:
                spec = json.loads(spec)

        spectype = spec.get("@type", None)
        if spectype in _registered_build_fns:
            return _registered_build_fns[spectype](cls, spec)
        else:
            raise RuntimeError(f"No factory method for specification type {spectype}.")<|MERGE_RESOLUTION|>--- conflicted
+++ resolved
@@ -30,11 +30,8 @@
     cell_density_profile,
     layerwise_cell_density,
     regional_timeseries_activity,
-<<<<<<< HEAD
+    point_distribution,
     functional_fingerprint,
-=======
-    point_distribution,
->>>>>>> 41ed9875
 )
 from ..features.image import sections, volume_of_interest
 from ..core import atlas, parcellation, space, region
@@ -147,11 +144,6 @@
             location = None
 
         if (region is None) and (location is None):
-<<<<<<< HEAD
-            raise RuntimeError(
-                "Spec provides neither region or location - no anchor can be extracted"
-            )
-=======
             if "space" in spec:
                 location = spec["space"]
             else:
@@ -159,7 +151,6 @@
                     "Specification provides neither region or location - no"
                     f"anchor can be extracted. Supplied spec:\n{spec}"
                 )
->>>>>>> 41ed9875
 
         if "species" in spec:
             species = Species.decode(spec["species"])
@@ -395,7 +386,6 @@
         return boundingbox.BoundingBox(coords[0], coords[1], space=space_spec)
 
     @classmethod
-<<<<<<< HEAD
     @build_type("siibra/feature/fingerprint/functional/v0.1")
     def build_functional_fingerprint(cls, spec):
         base_url = spec["base_url"]
@@ -413,7 +403,8 @@
             )
             ffp_by_file.append(functional_fingerprint.FunctionalFingerprint(**kwargs))
         return ffp_by_file
-=======
+
+    @classmethod
     @build_type("siibra/feature/point_distribution/v0.1")
     def build_point_distribution(cls, spec):
         if "files" in spec:
@@ -435,7 +426,6 @@
             decoder=cls.extract_decoder(spec),
             datasets=cls.extract_datasets(spec)
         )
->>>>>>> 41ed9875
 
     @classmethod
     @build_type("siibra/feature/fingerprint/receptor/v0.1")
