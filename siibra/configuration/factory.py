--- conflicted
+++ resolved
@@ -572,8 +572,22 @@
                 f"No method for building image section feature type {modality}."
             )
 
-    @classmethod
-<<<<<<< HEAD
+    @build_type("siibra/feature/image/v0.1")
+    def build_generic_image_feature(cls, spec):
+        kwargs = {
+            "name": spec.get("name"),
+            "modality": spec.get("modality"),
+            "region": spec.get("region", None),
+            "space_spec": spec.get("space"),
+            "providers": cls.build_volumeproviders(spec.get("providers")),
+            "datasets": cls.extract_datasets(spec),
+            "bbox": cls.build_boundingbox(spec),
+            "id": spec.get("@id", None),
+            "prerelease": spec.get("prerelease", False),
+        }
+        return image.Image(**kwargs)
+
+    @classmethod
     @build_type("bids/connectivitymatrix/v0.1")
     def build_connectivity_matrix_from_bids(cls, spec):
         spec["repository"] = cls.extract_connector(spec)
@@ -597,24 +611,6 @@
 
     @classmethod
     @build_type("siibra/feature/streamlinefiberbundles/v0.1")
-=======
-    @build_type("siibra/feature/image/v0.1")
-    def build_generic_image_feature(cls, spec):
-        kwargs = {
-            "name": spec.get("name"),
-            "modality": spec.get("modality"),
-            "region": spec.get("region", None),
-            "space_spec": spec.get("space"),
-            "providers": cls.build_volumeproviders(spec.get("providers")),
-            "datasets": cls.extract_datasets(spec),
-            "bbox": cls.build_boundingbox(spec),
-            "id": spec.get("@id", None),
-            "prerelease": spec.get("prerelease", False),
-        }
-        return image.Image(**kwargs)
-
-    @classmethod
->>>>>>> f45264f0
     @build_type("siibra/feature/connectivitymatrix/v0.3")
     def build_connectivity_matrix(cls, spec):
         files = spec.get("files", dict())
