# Copyright 2018-2021
# Institute of Neuroscience and Medicine (INM-1), Forschungszentrum Jülich GmbH

# Licensed under the Apache License, Version 2.0 (the "License");
# you may not use this file except in compliance with the License.
# You may obtain a copy of the License at

#     http://www.apache.org/licenses/LICENSE-2.0

# Unless required by applicable law or agreed to in writing, software
# distributed under the License is distributed on an "AS IS" BASIS,
# WITHOUT WARRANTIES OR CONDITIONS OF ANY KIND, either express or implied.
# See the License for the specific language governing permissions and
# limitations under the License.

from ..commons import logger, __version__, SIIBRA_USE_CONFIGURATION, siibra_tqdm
from ..retrieval.repositories import GitlabConnector, RepositoryConnector, GithubConnector
from ..retrieval.exceptions import NoSiibraConfigMirrorsAvailableException
from ..retrieval.requests import SiibraHttpRequestError

from typing import Union, List
from collections import defaultdict
from requests.exceptions import ConnectionError
from json import JSONDecodeError


class Configuration:
    """
    Provides access to siibra configuration specs stored in different places.
    On request builds preconfigured objects for specific spec types.

    Configuration repositories and detected preconfiguration spec files
    are stored globally as class variables and shared by Configuration instances.
    """

    CONFIG_REPOS = [
        (GithubConnector, "FZJ-INM1-BDA", "siibra-configurations"),
        (GitlabConnector, "https://gitlab.ebrains.eu", 892)
    ]
    CONFIG_CONNECTORS: List[RepositoryConnector] = [
        conn(
            server_or_owner,
            project_or_repo,
            reftag="siibra-{}".format(__version__),
            skip_branchtest=True
        )
        for conn, server_or_owner, project_or_repo in CONFIG_REPOS
    ]

    CONFIG_EXTENSIONS = []

    _cleanup_funcs = []

    def _load_specs(self, connector):
        """Adds valid configuration specs from a connector. """
        for fname in siibra_tqdm(
            connector.search_files(suffix='.json', recursive=True),
            desc=f"Loading siibra configuration files from {connector}"
        ):
            try:
                spec = connector.get(fname)
                if isinstance(spec, dict) and ("@type" in spec):
                    self.specs[spec.pop('@type')].append((fname, spec))
                else:
                    logger.debug(f"Skipped unknown specification in '{fname}'")
            except TypeError as e:
                print(str(e))
                logger.warn(f"Skipped invalid specification in '{fname}'")
            except JSONDecodeError as e:
                print(str(e))
                logger.warn(f"Skipped invalid json file '{fname}'")

    def __init__(self):

        # lists of configuration specs by configuration schema
        self.specs = defaultdict(list)

<<<<<<< HEAD
        # Retrieve configuration specs from the default configuration.
        # If this fails we stop.
        for connector in self.CONFIGURATIONS:
=======
        # retrieve json spec loaders from the default configuration
        for connector in self.CONFIG_CONNECTORS:
>>>>>>> 5fbc2f47
            try:
                self._load_specs(connector)
                break  # controlled successful stop of the loop, needed to use "else:" below
            except (ConnectionError, SiibraHttpRequestError):
                logger.error(f"Cannot load configuration from {str(connector)}")
                *_, last = self.CONFIG_CONNECTORS
                if connector is last:
                    raise NoSiibraConfigMirrorsAvailableException(
                        "Tried all mirrors, none available."
                    )
        else:
            raise RuntimeError("Cannot load any default configuration.")

<<<<<<< HEAD
        # Add  configuration specs from optional extension configurations.
        # If this fails, we continue.
        for connector in self.CONFIGURATION_EXTENSIONS:
=======
        # add additional spec loaders from extension configurations
        for connector in self.CONFIG_EXTENSIONS:
>>>>>>> 5fbc2f47
            try:
                self._load_specs(connector)
                break
            except ConnectionError:
                logger.error(f"Cannot load configuration extension {str(connector)}")
                continue

        logger.debug(
            "Preconfigurations: "
            + " | ".join(f"{schema}: {len(L)}" for schema, L in self.specs.items())
        )

    @property
    def known_schemas(self):
        return list(self.specs.keys())

    @classmethod
    def use_configuration(cls, conn: Union[str, RepositoryConnector]):
        if isinstance(conn, str):
            conn = RepositoryConnector._from_url(conn)
        if not isinstance(conn, RepositoryConnector):
            raise RuntimeError("Configuration needs to be an instance of RepositoryConnector or a valid str")
        logger.info(f"Using custom configuration from {str(conn)}")
        cls.CONFIG_CONNECTORS = [conn]
        # call registered cleanup functions
        for func in cls._cleanup_funcs:
            func()

    @classmethod
    def extend_configuration(cls, conn: Union[str, RepositoryConnector]):
        if isinstance(conn, str):
            conn = RepositoryConnector._from_url(conn)
        if not isinstance(conn, RepositoryConnector):
            raise RuntimeError("conn needs to be an instance of RepositoryConnector or a valid str")
        if conn in cls.CONFIG_EXTENSIONS:
            logger.warning(f"The configuration {str(conn)} is already registered.")
        else:
            logger.info(f"Extending configuration with {str(conn)}")
            cls.CONFIG_EXTENSIONS.append(conn)
            # call registered cleanup functions
            for func in cls._cleanup_funcs:
                func()

    @classmethod
    def register_cleanup(cls, func):
        """
        Register an arbitrary function that should be executed when the
        configuration is changed, e.g. with use_configuration().
        """
        cls._cleanup_funcs.append(func)

    def build_objects(self, schema: str, **kwargs):
        """
        Build preconfigured objects matching the given configuration schema.
        """
        result = []

        if schema not in self.specs:
            logger.warning(f"No configuration found for building from configuration type {schema}.")
            return result

        from .factory import Factory
        specs = self.specs.get(schema, [])
        if len(specs) == 0:  # no specs found in this configuration schema
            return result

        for fname, spec in siibra_tqdm(
            specs, total=len(specs),
            desc=f"Loading preconfigured instances for {schema}"
        ):
            # filename is added to allow Factory creating reasonable default object identifiers\
            obj = Factory.from_json(dict(spec, **{'filename': fname, '@type': schema}))
            result.extend(obj) if isinstance(obj, list) else result.append(obj)

        return result

    def __getitem__(self, schema: str):
        return self.build_objects(schema)


if SIIBRA_USE_CONFIGURATION:
    logger.warning(f"config.SIIBRA_USE_CONFIGURATION defined, use configuration at {SIIBRA_USE_CONFIGURATION}")
    Configuration.use_configuration(SIIBRA_USE_CONFIGURATION)<|MERGE_RESOLUTION|>--- conflicted
+++ resolved
@@ -75,14 +75,9 @@
         # lists of configuration specs by configuration schema
         self.specs = defaultdict(list)
 
-<<<<<<< HEAD
         # Retrieve configuration specs from the default configuration.
         # If this fails we stop.
         for connector in self.CONFIGURATIONS:
-=======
-        # retrieve json spec loaders from the default configuration
-        for connector in self.CONFIG_CONNECTORS:
->>>>>>> 5fbc2f47
             try:
                 self._load_specs(connector)
                 break  # controlled successful stop of the loop, needed to use "else:" below
@@ -96,14 +91,9 @@
         else:
             raise RuntimeError("Cannot load any default configuration.")
 
-<<<<<<< HEAD
         # Add  configuration specs from optional extension configurations.
         # If this fails, we continue.
         for connector in self.CONFIGURATION_EXTENSIONS:
-=======
-        # add additional spec loaders from extension configurations
-        for connector in self.CONFIG_EXTENSIONS:
->>>>>>> 5fbc2f47
             try:
                 self._load_specs(connector)
                 break
