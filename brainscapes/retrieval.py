import json
from zipfile import ZipFile
import appdirs
import requests
import hashlib
from os import path, environ
from . import CACHEDIR,logging

# TODO unifiy download_file and cached_get
# TODO manage the cache: limit total memory used, remove old zips,...

# Ideas:
#
# this module can detect several flavors of download file specifactions, for example:
# - A nifti file on a standard http URL, no auth required -> just download it
# - A zip file on a standard http URL -> We need additional specificcation of the desired file in side the zip
#   (needs to be reflected in the metadata scheme for e.g. spaces and parcellations)
# - a UID of data provider like EBRAINS -> need to detecto the provider, and use an auth key
#   that is setup during package installation
#


<<<<<<< HEAD
def download_file(url, download_folder, ziptarget=None, targetname=None ):
=======
def __check_and_get_token():
    """
    Check for a token in the environment variables.
    A token must be provided for different http calls, to be authenticated

    TODO Method and therefore the token is not yet used. Clarification needed how to use token against object.cscs store
    """
    try:
        token = environ['HBP_AUTH_TOKEN']
        print('token: ' + token)
    except KeyError:
        print('An authentication token must be set as an environment variable: HBP_AUTH_TOKEN')


def download_file(url, ziptarget=None, targetname=None ):
>>>>>>> 45f9f996
    """
    Downloads a file from a URL to local disk, and returns the local filename.

    Parameters
    ----------
    url : string
        Download link
    ziptarget : string
        [Optional] If the download gives a zip archive, this paramter gives the
        filename to be extracted from the archive.
    targetname : string (optional)
        Desired filename after download.

    TODO Handle and write tests for non-existing URLs, password-protected URLs, too large files, etc.
    """

    # Existing downloads are indicated by a hashfile generated from the URL,
    # which includes the filename of the actual image. This is a workaround to
    # deal with the fact that we do not know the filetype prior to downloading,
    # so we cannot determine the suffix in advance.
    hashfile = CACHEDIR + '/' + str(hashlib.sha256(str.encode(url)).hexdigest())
    if path.exists(hashfile):
        with open(hashfile, 'r') as f:
            filename = f.read()
            if path.exists(filename):
                print("Loading from cache:", filename)
                return filename

    # No valid hash and corresponding file found - need to download
    print('Downloading from', url)
    req = requests.get(url)
    if req is not None and req.status_code == 200:
        if targetname is not None:
            filename = CACHEDIR + "/" + targetname
        elif 'X-Object-Meta-Orig-Filename' in req.headers:
            filename = CACHEDIR + '/' + req.headers['X-Object-Meta-Orig-Filename']
        else:
            filename = path.basename(url)
        with open(filename, 'wb') as code:
            code.write(req.content)
        print("Filename is", filename)
        suffix = path.splitext(filename)[-1]
        if (suffix == ".zip") and (ziptarget is not None):
            filename = get_from_zip(
                    filename, ziptarget)
        with open(hashfile, 'w') as f:
            f.write(filename)
        return filename
    '''
        - error on response status != 200
        - error on file read
        - Nibable error
        - handle error, when no filename header is set
        - error or None when space not known
        - unexpected error
        '''


def get_from_zip(zipfile, ziptarget ):
    # Extract temporary zip file
    # TODO catch problem if file is not a nifti
    with ZipFile(zipfile, 'r') as zip_ref:
        for zip_info in zip_ref.infolist():
            if zip_info.filename[-1] == '/':
                continue
            zip_info.filename = path.basename(zip_info.filename)
            if zip_info.filename == ziptarget:
                zip_ref.extract(zip_info, CACHEDIR)
                return CACHEDIR + '/' + zip_info.filename


def get_json_from_url(url):
    req = requests.get(url)
    if req is not None and req.status_code == 200:
        return json.loads(req.content)
    else:
        return {}


def cached_get(url,msg_if_not_cached=None):
    """
    Performs a requests.get if the result is not yet available in the local
    cache, otherwise returns the result from the cache.
    TODO we might extend this as a general tool for the brainscapes library, and make it a decorator
    """
    url_hash = hashlib.sha256(url.encode('ascii')).hexdigest()
    cachefile_content = path.join(CACHEDIR,url_hash)+".content"
    cachefile_url = path.join(CACHEDIR,url_hash)+".url"

    if path.isfile(cachefile_content):
        # This URL target is already in the cache - just return it
        logging.debug("Returning cached response of url {} at {}".format(url,cachefile_content))
        with open(cachefile_content,'r') as f:
            r = f.read()
    else:
        if msg_if_not_cached:
            print(msg_if_not_cached)
        r = requests.get(url).text
        with open(cachefile_content,'w') as f:
            f.write(r)
        with open(cachefile_url,'w') as f:
            f.write(url)
    return r

if __name__ == '__main__':
    __check_and_get_token()<|MERGE_RESOLUTION|>--- conflicted
+++ resolved
@@ -20,25 +20,7 @@
 #
 
 
-<<<<<<< HEAD
-def download_file(url, download_folder, ziptarget=None, targetname=None ):
-=======
-def __check_and_get_token():
-    """
-    Check for a token in the environment variables.
-    A token must be provided for different http calls, to be authenticated
-
-    TODO Method and therefore the token is not yet used. Clarification needed how to use token against object.cscs store
-    """
-    try:
-        token = environ['HBP_AUTH_TOKEN']
-        print('token: ' + token)
-    except KeyError:
-        print('An authentication token must be set as an environment variable: HBP_AUTH_TOKEN')
-
-
 def download_file(url, ziptarget=None, targetname=None ):
->>>>>>> 45f9f996
     """
     Downloads a file from a URL to local disk, and returns the local filename.
 
